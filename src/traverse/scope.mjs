/* eslint-disable no-shadow, no-param-reassign, no-use-before-define, no-continue */

import logger from '../utils/logger.mjs';
import NodePath from './NodePath.mjs';
import Binding from './Binding.mjs';
import {
  ContractDefinitionIndicator,
  FunctionDefinitionIndicator,
  StateVariableIndicator,
} from './Indicator.mjs';
import { scopeCache } from './cache.mjs';
import backtrace from '../error/backtrace.mjs';
import { TODOError } from '../error/errors.mjs';

/**
 * Analogue of Array.filter, but for objects.
 * The callback will take as input each 'value' of the input obj.
 */
const filterObject = (obj, callback) => {
  const filteredObject = Object.keys(obj).reduce((acc, key) => {
    if (!callback(obj[key])) delete acc[key];
    return acc;
  }, obj);
  return filteredObject;
};

/**
 * Analogue of Array.some, but for objects.
 * The callback will take as input each 'value' of the input obj.
 */
const someObject = (obj, callback) => {
  for (const value of Object.values(obj)) {
    if (callback(value)) return true;
  }
  return false;
};

/**
 * Analogue of Array.every, but for objects.
 * The callback will take as input each 'value' of the input obj.
 */
const everyObject = (obj, callback) => {
  let result = true;
  for (const value of Object.values(obj)) {
    result = !!callback(value);
    if (result === false) return result;
  }
  return result;
};

/**
 * Analogue of Array.includes, but for objects.
 * The callback will take as input each 'value' of the input obj.
 */
const includesObject = (obj, valueToFind) => {
  for (const value of Object.values(obj)) {
    if (value === valueToFind) return true;
  }
  return false;
};

export class Scope {
  /**
   * @param {NodePath} path - the nodePath of the node around which we're
   * getting / creating 'scope'
   */
  constructor(path) {
    const { node } = path;
    const cachedScope = scopeCache.get(node);
    if (cachedScope?.path) return cachedScope;

    this.scopeId = node.id;
    this.scopeName = node.name || ''; // whilst not all nodes have a 'name' property; all scopable nodes do. TODO: for loops, while loops, if statements, and other { braced scopes } won't have names.
    this.scopeType = node.nodeType;
    this.path = path;
    this.bindings = {}; // keys are AST node `id`s
    this.referencedBindings = {}; // keys are AST node `id`s
    this.modifiedBindings = {}; // keys are AST node `id`s
    this.nullifiedBindings = {};
    this.indicators = {}; // keys are stateVariable names

    scopeCache.set(node, this); // mapping from a node to its scope.

    this.initialiseIndicators();
  }

  get parentScope() {
    const parentPath = this.path.findAncestorFromParent(p => p.isScopable());
    return parentPath ? parentPath.scope : undefined;
  }

  // we might be able to get away with not initialising indicators.
  initialiseIndicators() {
    switch (this.scopeType) {
      case 'ContractDefinition':
        // @Indicator_ConDec new properties
        this.indicators = new ContractDefinitionIndicator();
        break;
      case 'FunctionDefinition':
        // @Indicator_FnDef new properties
        this.indicators = new FunctionDefinitionIndicator();
        break;
      default:
    }
  }

  /**
   * Updates the current scope (`this`) by adding details of a new NodePath (`path`) (newly discovered during AST traversal).
   *  - Creates a binding if this is a new declaration of a contract/function/variable.
   *  - Updates the indicators for `this` scope, based on the nature of the `path`.
   */
  // NOTE: suggestion for this function: only have properties of a @Scope be updated in the body of this function. @Node updates could (I suggest) be done before we reach this function. And @Binding / @Indicator updates (whilst they're triggered within here) should be done within the classes.
  update(path) {
    const { node, parent } = path;
    const { name, id, nodeType } = node;

    if (this.bindings[id])
      throw new Error(
        `Whilst updating scope for nodeType '${nodeType}', expected this.bindings[${id}] to be 'undefined', but found binding: '${this.bindings[id]}' for this scope: ${this}`,
      );

    const newBinding = Binding.create(path);
    if (newBinding) this.bindings[id] = newBinding;

    switch (nodeType) {
      case 'VariableDeclaration':
        if (this.scopeType === 'ContractDefinition')
          this.indicators.update(path);
        break;

      // An Identifier node is a special case, because it refers to an alread-defined variable whose bindings and indicators have already been initialised. So rather than initialise indicators/bindings, we must update them with the information of this new Identifier node.
      //
      case 'Identifier': {
        // 1) Update the binding this Identifier node is referencing:

        // ignore special Identifiers; there are no bindings/indicators for these.
        if (path.isMsg() || path.isRequireStatement() || path.isThis()) break;

        // `Identifier` nodes _refer_ to already-declared variables. We grab the binding for that referenced variable:
        const referencedBinding = this.getReferencedBinding(node);

        if (!referencedBinding && this.getReferencedExportedSymbolName(node))
          break; // the node is referring to some external contract name
        if (!referencedBinding)
          throw new Error(
            `Couldn't find a referencedDeclaration node for the current Identifier node.  I.e. couldn't find a node with id ${node.referencedDeclaration}`,
          );

        // if (
        //   referencedBinding.isSecret &&
        //   this.scopeType === 'FunctionDefinition'
        // ) {
        //   // @scope_FnDef new property
        //   this.interactsWithSecret = true; // NOTE: unused. TODO: more functionality around 'tainting' secrets with public stuff and vice versa.
        // }

        // Update the binding of the stateVariable being referenced by this Identifier node, to reflect the information contained in this Identifier node:
        // @Binding update properties
        referencedBinding.update(path);

        // Update @Scope
        const referencedId = referencedBinding.id;
        // update this scope, to say "the code in this scope 'refers to'/'modifies' a variable declared elsewhere"
        // @Scope new referencedBinding
        this.referencedBindings[referencedId] = referencedBinding;
        if (path.isModification()) {
          // @Scope new modifiedBinding
          this.modifiedBindings[referencedId] = referencedBinding;
        }

        // 2) Update the indicators of this scope:
        const referencedNode = referencedBinding.node;
        if (
          referencedNode.stateVariable &&
          this.isInScopeType('FunctionDefinition')
        ) {
          const functionDefScope = this.getAncestorOfScopeType(
            'FunctionDefinition',
          );
          const contractDefScope = this.getAncestorOfScopeType(
            'ContractDefinition',
          );

          functionDefScope.indicators[referencedId] =
            functionDefScope.indicators[referencedId] ??
            new StateVariableIndicator(path);

          const referencedIndicator = functionDefScope.indicators[referencedId];

          // Update the indicator of the stateVariable being referenced by this Identifier node, to reflect the information contained in this Identifier node:
          // @Indicator update properties
          referencedIndicator.update(path);
<<<<<<< HEAD

          if (path.isModification()) {
            // @Indicator update properties
            contractDefScope.indicators.nullifiersRequired = true; // FIXME: I thought we didn't know yet? (because a modification (incrementation) to a partitioned state doesn't need a nullifier)
          }

          // FIXME: move to some other place? Inside the Indicator class?
          if (referencedIndicator.isKnown && referencedIndicator.isUnknown) {
            throw new Error(
              `Secret state ${node.name} cannot be marked as both known and unknown in the same ${this.scopeType} scope`,
            );
          }
        }
        break;
      }

      case 'FunctionCall': {
        // here: we look for require statements and add any indicators
        if (!path.isRequireStatement()) break;

        // NOTE: all of this require statement stuff feels like it could be put in a separate function... possibly even called from somewhere else?
        // Require statement:
        const requirement = node.arguments[0]; // only the 0th arg of a `require` statement contains logic; the other arg is a message.

        if (requirement.nodeType !== 'BinaryOperation') return;

        if (
          path.isMsgSender(requirement.leftExpression) ||
          path.isMsgSender(requirement.rightExpression)
        ) {
          // Here: either the lhs or rhs of require statement is msg.sender
          // TODO  check if admin = state variable
          const functionDefScope = this.getAncestorOfScopeType(
            'FunctionDefinition',
          );
          const { operator } = requirement;

          const ownerNode = path.isMsgSender(requirement.leftExpression)
            ? requirement.rightExpression
            : requirement.leftExpression;
          const ownerBinding = this.getReferencedBinding(ownerNode);
          if (!ownerBinding)
            throw new Error(
              `require(msg.sender...) doesn't refer to a variable.`,
            );

          switch (operator) {
            // We consider 'require(msg.sender == ...)' and 'require(msg.sender != ...)'
            // (TODO: there could feasibly be a '>' or something, but we don't support that yet.)
            case '==':
              // if ==, we store the restriction node
              // We'll infer from `require(msg.sender == ownerNode)` that the caller of this function is restricted to one "owner".
              // @Scope new properties
              functionDefScope.callerRestriction = 'match';
              functionDefScope.callerRestrictionNode = ownerNode;

              break;
            case '!=':
              // We'll infer from `require(msg.sender != blacklistedAddress)` that the caller of this function is NOT allowed to be a particular blacklisted "blacklistedAddress".
              // if != we store the 'blacklisted' address
              // QUESTION: we don't seem to be storing any blacklisted node?
              // @Scope new properties
              functionDefScope.callerRestriction = 'notMatch';
              break;
            default:
              throw new Error(
                `This kind of restriction on msg.sender isn't implemented yet!`,
              );
          }
=======
>>>>>>> 99a5b6f6
        }

        // msg.sender might not be a 'top level' argument of the require statement - perhaps it's nested within some more complex expression. We look for it in order to throw an 'unsupported' error. TODO: figure out how to infer restrictions in this case.
        const findMsgSenderVisitor = (path, state) => {
          state.found ||= path.isMsgSender();
        };
        const subState = {};
        path.traversePathsFast(findMsgSenderVisitor, subState);
        if (subState.found)
          throw new Error(
            `msg.sender is nested deep within a require statement. That's currently unsupported, as it's tricky to infer ownership from this.`,
          );

        break;
      }
<<<<<<< HEAD

=======
      case 'FunctionCall':
>>>>>>> 99a5b6f6
      case 'ContractDefinition':
      case 'FunctionDefinition':
      case 'ArrayTypeName':
      case 'Assignment':
      case 'Block':
      case 'BinaryOperation':
      case 'ElementaryTypeName':
      case 'ElementaryTypeNameExpression':
      case 'ExpressionStatement':
      case 'ImportDirective':
      case 'IndexAccess':
      case 'Literal':
      case 'Mapping':
      case 'MemberAccess':
      case 'ParameterList':
      case 'PragmaDirective':
      case 'Return':
      case 'TupleExpression':
      case 'UnaryOperation':
      case 'UserDefinedTypeName':
      case 'VariableDeclarationStatement':
        break;

      // And again, if we haven't recognized the nodeType then we'll throw an
      // error.
      default:
        logger.error(`Hitherto unknown nodeType ${node.nodeType}`);
        console.error(
          `Here's the path of this mysterious nodeType:`,
          path.node,
        );
        throw new TypeError(node.nodeType);
    }
  }

  /**
   * Starting at current `scope` and going up the nested scope object, return the first
   * `scope` that causes the provided `callback` to return a truthy value,
   * or `null` if the `callback` never returns a truthy value.
   * @returns {Scope || null}
   */
  findAncestor(callback) {
    let scope = this;
    do {
      if (callback(scope)) return scope;
    } while ((scope = scope.parentScope));
    return null;
  }

  /*
   * Execute a callback on the scope, recursively up the scope's ancestors.
   * The callback must return something falsey if it can't find what it's looking
   * for. Otherwise, (if it finds what it's looking for) it can return whatever
   * it wants.
   */
  queryAncestors(callback) {
    const scope = this;
    if (!scope) return null; // No more scope to look at. So not found anywhere.
    return (
      callback(scope) ||
      (scope.parentScope ? scope.parentScope.queryAncestors(callback) : null)
    );
  }

  /**
   * A helper to find if a given scope is a descendant of a particular @param {string} scopeType
   * @returns {Boolean}
   */
  isInScopeType(scopeType) {
    let scope = this;
    while (scope) {
      if (scope.scopeType === scopeType) return true;
      scope = scope.parentScope;
    }

    return false;
  }

  /**
   * @param {string} nodeType - a valid scopeType.
   * Get the first @return {Scope || null} matching the given scopeType, in which the input `scope` is contained (including the input scope itself in the search).
   */
  getAncestorOfScopeType(scopeType) {
    return this.findAncestor(scope => scope.scopeType === scopeType);
  }

  /**
   * @returns {Binding || null} - the binding of the VariableDeclaration being referred-to by the input referencingNode. The returned binding might be in a higher-level (ancestor) scope.
   */
  getReferencedBinding(referencingNode) {
    const node = referencingNode;
    const id = this.path.getReferencedDeclarationId(node);
    if (!id) return null; // if the node doesn't refer to another variable
    return this.queryAncestors(s => {
      return s.bindings[id];
    });
  }

  /**
   * @returns {String || null} the name of an exported symbol, if one exists for the given `id`
   */
  getReferencedExportedSymbolName(node) {
    const id = node.referencedDeclaration;
    if (!id) return null;
    const { path } = this;
    const exportedSymbols = path.getSourceUnit()?.node.exportedSymbols;
    if (!exportedSymbols) return null;
    for (const [name, ids] of Object.entries(exportedSymbols)) {
      if (ids.some(_id => _id === id)) return name;
    }
    return null;
  }

  /**
   * Get the Indicator object for the variable being referred-to by a referencingNode (i.e. a node which refers to another (often an 'Identifier' node)).
   * @param {Node} referencingNode - the node referring to a previously-declared variable.
   * @param {Boolean} mappingKeyIndicatorOnly - OPTIONAL - A mapping has two types of indicator associated with it, one nested within the other. The outer indicator gives general info about the mapping. There is a nested indicator object for each mappingKey name.
   *   true - only the inner mappingKey indicator will be returned.
   *   false - the entire (outer) mapping's indicator will be returned.
   * @returns {Indicator || null} - the indicator of the variable being referred-to by the input referencingNode.
   */
  getReferencedIndicator(referencingNode, mappingKeyIndicatorOnly = false) {
    const { path } = this;
    const indicator = this.getIndicatorById(
      path.getReferencedDeclarationId(referencingNode),
    );

    if (!path.isMapping(referencingNode)) return indicator;

    return mappingKeyIndicatorOnly
      ? indicator.mappingKeys[this.getMappingKeyName(referencingNode)]
      : indicator;
  }

  /**
   * @returns {Node || null} - the node (VariableDeclaration) being referred-to by the input referencingNode.
   */
  getReferencedNode(referencingNode) {
    const binding = this.getReferencedBinding(referencingNode);
    return binding?.node || null;
  }

  /**
   * @returns {Node || null} - the node (VariableDeclaration) being referred-to by the input referencingNode.
   */
  getReferencedPath(referencingNode) {
    const binding = this.getReferencedBinding(referencingNode);
    return binding?.path || null;
  }

  /**
   * @returns {Object} - all bindings from all ancestor scopes.
   */
  getAncestorBindings() {
    let scope = this;
    let result = {};
    do {
      const { bindings } = scope;
      if (!bindings) continue;
      result = Object.assign(bindings, result);
    } while ((scope = scope.parentScope));
    return result;
  }

  /**
   * @param {Array<string>} booleanKeys - an array of strings of the boolean keys of a binding object. NOTE: only filters `this` scope. Use filterAncestorBindings to filter all bindings from `this` and higher scopes.
   * @returns {Object} - a set of bindings, filtered according to the booleanKeys
   */
  filterBindingsByBooleans(booleanKeys) {
    let result = {};
    if (!Array.isArray(booleanKeys))
      throw new Error('booleanKeys param must be an array.');
    const validBooleanKeys = [
      'stateVariable',
      'isSecret',
      'isRefenced',
      'isModified',
      'isWhole',
      'isPartitioned',
      'isIncremented',
    ];
    booleanKeys.forEach(str => {
      if (!validBooleanKeys.includes(str))
        throw new Error(
          `Invalid indicatorString ${str}. Must be one of ${validBooleanKeys}`,
        );
    });
    const { bindings } = this;
    result = Object.keys(bindings).reduce((acc, id) => {
      booleanKeys.forEach(str => {
        if (!bindings[id][str]) delete acc[id];
      });
      return acc;
    }, bindings);
    return result;
  }

  /**
   * @param {Function} callback - a callback which takes a binding object as input and returns a boolean (same as the Array.filter prototype)
   * @returns {Object} - a set of bindings from this scope, filtered according to the callback
   */
  filterBindings(callback) {
    const { bindings } = this;
    const result = filterObject(bindings, callback);
    return result;
  }

  /**
   * @param {Function} callback - a callback which takes a binding object as input and returns a boolean (same as the Array.some prototype)
   * @returns {Boolean} - true if one of the values of the object is evaluated as 'true' by the callback
   */
  someBinding(callback) {
    const result = someObject(this.bindings, callback);
    return result;
  }

  /**
   * @param {Function} callback - a callback which takes a binding object as input and returns a boolean (same as the Array.filter prototype)
   * @returns {Object} - a set of bindings from this scope, filtered according to the callback
   */
  filterAncestorBindings(callback) {
    const ancestorBindings = this.getAncestorBindings();
    const result = filterObject(ancestorBindings, callback);
    return result;
  }

  /**
   * @param {Function} callback - a callback which takes a binding object as input and returns a boolean (same as the Array.filter prototype)
   * @returns {Object} - a set of modifiedBindings from this scope, filtered according to the callback
   */
  filterModifiedBindings(callback) {
    const { modifiedBindings } = this;
    const result = filterObject(modifiedBindings, callback);
    return result;
  }

  /**
   * @param {Function} callback - a callback which takes a binding object as input and returns a boolean (same as the Array.filter prototype)
   * @returns {Object} - a set of modifiedBindings from this scope, filtered according to the callback
   */
  filterReferencedBindings(callback) {
    const { referencedBindings } = this;
    const result = filterObject(referencedBindings, callback);
    return result;
  }

  /**
   * @param {Array<string>} booleanKeys - an array of strings of the boolean keys of a FunctionDefinition scope's indicator object.
   * @returns {Object} - a FunctionDefinition scope's indicators, filtered according to the booleanKeys
   */
  filterIndicatorsByBooleans(booleanKeys) {
    let result = {};
    if (!Array.isArray(booleanKeys))
      throw new Error('booleanKeys param must be an array.');
    let validBooleanKeys;
    switch (this.scopeType) {
      case 'FunctionDefinition':
        validBooleanKeys = [
          'isReferenced',
          'isModified',
          'oldCommitmentAccessRequired',
          'isNullified',
          'initialisationRequired',
          'newCommitmentRequired',
          'isIncremented',
          'isDecremented',
          'isWhole',
          // TODO: include all boolean keys from a binding in this indicator as well! But be careful; a boolean being true in a binding doesn't mean it's true in a FunctionDefniition scope's indicators.
        ];
        break;
      case 'ContractDefinition':
        validBooleanKeys = [
          'zkSnarkVerificationRequired',
          'oldCommitmentAccessRequired',
          'nullifiersRequired',
          'newCommitmentsRequired',
        ];
        break;
      default:
        throw new Error(
          `filterIndicators is only supported for scopeTypes 'FunctionDefinition and ContractDefinition`,
        );
    }

    booleanKeys.forEach(str => {
      if (!validBooleanKeys.includes(str))
        throw new Error(
          `Invalid indicatorString ${str}. Must be one of ${validBooleanKeys}`,
        );
    });
    const { indicators } = this;
    result = Object.keys(indicators).reduce((acc, id) => {
      booleanKeys.forEach(str => {
        if (!indicators[id][str]) delete acc[id];
      });
      return acc;
    }, indicators);
    return result;
  }

  /**
   * @param {Function} callback - a callback which takes an indicator object as input and returns a boolean (same as the Array.filter prototype)
   * @returns {Object} - a FunctionDefinition scope's indicators, filtered according to the callback
   */
  filterIndicators(callback) {
    const result = filterObject(this.indicators, callback);
    return result;
  }

  /**
   * @param {Function} callback - a callback which takes an indicator object as input and returns a boolean (same as the Array.some prototype)
   * @returns {Boolean} - true if one of the values of the object is evaluated as 'true' by the callback
   */
  someIndicator(callback) {
    const result = someObject(this.indicators, callback);
    return result;
  }

  /**
   * Gets a Function Definition scope's indicator object for a particular state variable's id.
   * @param {Number} id - an AST node's id.
   * @returns {Indicator Object || null}
   */
  getIndicatorById(id) {
    return this.indicators[id] || null;
  }

  /**
   * Gets a Function Definition scope's indicator object for a particular state variable.
   * @param {Number} id - an AST node's id.
   * @returns {Indicator Object || null}
   */
  getIndicatorByName(name) {
    for (const indicator of Object.values(this.indicators)) {
      if (indicator.name === name) return indicator;
    }
    return null;
  }

  // TODO: one for 'uses' secret state?

  /**
   * A mapping's key will contain an Identifier node pointing to a previously-declared variable.
   * @param {Object} - the mapping's index access node.
   * @returns {Node} - an Identifier node
   */
  getMappingKeyIdentifier(indexAccessNode) {
    if (indexAccessNode.nodeType !== 'IndexAccess') return null;

    const { path } = this;
    const { indexExpression } = indexAccessNode;
    const keyNode = path.isMsgSender(indexExpression)
      ? indexExpression?.expression
      : indexExpression; // the former to pick up the 'msg' identifier of a 'msg.sender' ast representation
    return keyNode;
  }

  /**
   * Gets a mapping's indicator object for a particular key.
   * @param {Object} - the mapping's index access node.
   * @returns {String} - the name under which the mapping[key]'s indicator is stored
   */
  getMappingKeyName(indexAccessNode) {
    if (indexAccessNode.nodeType !== 'IndexAccess') return null;

    const keyIdentifierNode = this.getMappingKeyIdentifier(indexAccessNode);
    if (keyIdentifierNode === null)
      return (
        indexAccessNode.indexExpression.name ||
        indexAccessNode.indexExpression.value
      );
    const keyBinding = this.getReferencedBinding(keyIdentifierNode);
    let keyName = keyIdentifierNode.name;

    // If the value of the mapping key is edited between mapping accesses then the below copes with that.
    // NB: we can't use the modification count because this may refer to a mappingKey before its modified for the nth time
    if (keyBinding?.isModified) {
      let i = 0;
      // Consider each time the variable (which becomes the mapping's key) is edited throughout the scope:
      for (const modifyingPath of keyBinding.modifyingPaths) {
        // we have found the 'current' state (relative to the input node), so we don't need to move any further
        if (indexAccessNode.id < modifyingPath.node.id && i === 0) break;

        i++;

        if (
          modifyingPath.node.id < indexAccessNode.id && // a modification to the variable _before_ it was used as the mapping's key
          indexAccessNode.id < keyBinding.modifyingPaths[i]?.node.id
        )
          break;
      }
      if (i > 0) keyName = `${keyIdentifierNode.name}_${i}`;
    }
    return keyName;
  }

  /**
   * @returns {Boolean} - if some stateVariable is modified within the scope (of a FunctionDefinition scope).
   */
  modifiesSecretState() {
    if (this.scopeType !== 'FunctionDefinition') return false;
    const { indicators } = this;
    for (const stateVarId of Object.keys(indicators)) {
      const indicator = indicators[stateVarId];
      if (indicator.isModified && indicator.binding.isSecret) return true;
    }
    return false;
  }

  /**
   * @returns {Boolean} - if some stateVariable is nullified within the scope (of a FunctionDefinition scope).
   */
  nullifiesSecretState() {
    if (this.scopeType !== 'FunctionDefinition') return false;
    const { indicators } = this;
    for (const stateVarId of Object.keys(indicators)) {
      const indicator = indicators[stateVarId];
      if (indicator.isNullified && indicator.binding.isSecret) return true;
    }
    return false;
  }

  /**
   * Adds nullifyingPaths to the scope's nullifiedBindings (a subset of modifiedBindings)
   * @param {Object} - the NodePath of the left hand side identifier node
   */
  // addNullifyingPath(identifierPath) {
  //   // TODO I don't think this is ever called
  //   const { node, parent } = identifierPath;
  //   const isMapping = node.typeDescriptions.typeString.includes('mapping');
  //   let referencedBinding = this.getReferencedBinding(node);
  //
  //   if (isMapping) {
  //     // we instead use the mapping[key] binding for most cases
  //     const keyName = this.getMappingKeyName(parent);
  //     referencedBinding = referencedBinding.mappingKeys[keyName];
  //   }
  //
  //   if (
  //     !referencedBinding.nullifyingPaths.some(
  //       p => p.node.id === identifierPath.node.id,
  //     )
  //   ) {
  //     // if the path hasn't been added - possibly not needed
  //     // @Binding new property
  //     referencedBinding.isNullified = true;
  //     referencedBinding.nullifyingPaths.push(identifierPath);
  //   }
  //
  //   if (isMapping) {
  //     // @Binding new property
  //     this.getReferencedBinding(node).isNullified = true; // mark the parent mapping
  //   }
  //
  //   // update this scope, to say "the code in this scope 'nullifies' a variable declared elsewhere"
  //   // @Scope @Binding updated property
  //   this.nullifiedBindings[
  //     identifierPath.node.referencedDeclaration
  //   ] = this.getReferencedBinding(identifierPath.node);
  // }

  /**
   * Adds a caller restriction
   * @param {String} - the restriction (match or exclude)
   * @param {Object} - the node of the restricted address
   */
  addCallerRestriction(restriction, restrictedNode) {
    if (this.callerRestriction && this.callerRestriction !== restriction)
      throw new TODOError(
        `We don't currently support two types of caller restriction in one scope (e.g. a whitelist and a blacklist.)`,
        restrictedNode,
      );
    this.callerRestriction = restriction;
    this.callerRestrictionNode = restrictedNode;
    // TODO call binding/indicator methods here?
  }
}

export default Scope;<|MERGE_RESOLUTION|>--- conflicted
+++ resolved
@@ -190,78 +190,6 @@
           // Update the indicator of the stateVariable being referenced by this Identifier node, to reflect the information contained in this Identifier node:
           // @Indicator update properties
           referencedIndicator.update(path);
-<<<<<<< HEAD
-
-          if (path.isModification()) {
-            // @Indicator update properties
-            contractDefScope.indicators.nullifiersRequired = true; // FIXME: I thought we didn't know yet? (because a modification (incrementation) to a partitioned state doesn't need a nullifier)
-          }
-
-          // FIXME: move to some other place? Inside the Indicator class?
-          if (referencedIndicator.isKnown && referencedIndicator.isUnknown) {
-            throw new Error(
-              `Secret state ${node.name} cannot be marked as both known and unknown in the same ${this.scopeType} scope`,
-            );
-          }
-        }
-        break;
-      }
-
-      case 'FunctionCall': {
-        // here: we look for require statements and add any indicators
-        if (!path.isRequireStatement()) break;
-
-        // NOTE: all of this require statement stuff feels like it could be put in a separate function... possibly even called from somewhere else?
-        // Require statement:
-        const requirement = node.arguments[0]; // only the 0th arg of a `require` statement contains logic; the other arg is a message.
-
-        if (requirement.nodeType !== 'BinaryOperation') return;
-
-        if (
-          path.isMsgSender(requirement.leftExpression) ||
-          path.isMsgSender(requirement.rightExpression)
-        ) {
-          // Here: either the lhs or rhs of require statement is msg.sender
-          // TODO  check if admin = state variable
-          const functionDefScope = this.getAncestorOfScopeType(
-            'FunctionDefinition',
-          );
-          const { operator } = requirement;
-
-          const ownerNode = path.isMsgSender(requirement.leftExpression)
-            ? requirement.rightExpression
-            : requirement.leftExpression;
-          const ownerBinding = this.getReferencedBinding(ownerNode);
-          if (!ownerBinding)
-            throw new Error(
-              `require(msg.sender...) doesn't refer to a variable.`,
-            );
-
-          switch (operator) {
-            // We consider 'require(msg.sender == ...)' and 'require(msg.sender != ...)'
-            // (TODO: there could feasibly be a '>' or something, but we don't support that yet.)
-            case '==':
-              // if ==, we store the restriction node
-              // We'll infer from `require(msg.sender == ownerNode)` that the caller of this function is restricted to one "owner".
-              // @Scope new properties
-              functionDefScope.callerRestriction = 'match';
-              functionDefScope.callerRestrictionNode = ownerNode;
-
-              break;
-            case '!=':
-              // We'll infer from `require(msg.sender != blacklistedAddress)` that the caller of this function is NOT allowed to be a particular blacklisted "blacklistedAddress".
-              // if != we store the 'blacklisted' address
-              // QUESTION: we don't seem to be storing any blacklisted node?
-              // @Scope new properties
-              functionDefScope.callerRestriction = 'notMatch';
-              break;
-            default:
-              throw new Error(
-                `This kind of restriction on msg.sender isn't implemented yet!`,
-              );
-          }
-=======
->>>>>>> 99a5b6f6
         }
 
         // msg.sender might not be a 'top level' argument of the require statement - perhaps it's nested within some more complex expression. We look for it in order to throw an 'unsupported' error. TODO: figure out how to infer restrictions in this case.
@@ -277,11 +205,7 @@
 
         break;
       }
-<<<<<<< HEAD
-
-=======
       case 'FunctionCall':
->>>>>>> 99a5b6f6
       case 'ContractDefinition':
       case 'FunctionDefinition':
       case 'ArrayTypeName':
