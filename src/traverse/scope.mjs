--- conflicted
+++ resolved
@@ -203,11 +203,8 @@
         // 1) Update the binding this Identifier node is referencing:
         // TODO: consider just how 'negative' these values can be. `> 2^32 / 2`, perhaps?
         if (node.referencedDeclaration > 4294967200) break;
-<<<<<<< HEAD
         // TODO: understand the significance of -15, and whether other values are possible for a msg.sender referencedDeclaration id.
         // TODO: OR... replace with node.typeDescriptions.typeString == 'msg', because that's a more 'sturdy' thing.
-=======
->>>>>>> 66e02686
         // node.referencedDeclaration is the `id` of the AST node which this `Identifier` `node` refers to. `-15` is a special id meaning "msg.sender" (we think).
         // So we have a mapping with key msg.sender
         // ... we stop, because this identifier just represents the key, we account for this.
