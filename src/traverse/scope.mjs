--- conflicted
+++ resolved
@@ -1138,14 +1138,9 @@
       );
     // update contract scope with whole/partitioned reasons
     topScope.isWhole = secretVar.isWhole;
-<<<<<<< HEAD
-    secretVar.binding.isWhole = secretVar.isWhole;
-    secretVar.binding.isPartitioned = secretVar.isPartitioned;
-=======
     if (secretVar.isWhole !== undefined) secretVar.binding.isWhole = secretVar.isWhole;
     if (secretVar.isPartitioned !== undefined)
       secretVar.binding.isPartitioned = secretVar.isPartitioned;
->>>>>>> 01d2d828
     if (topScope.isWhole === false && !topScope.isPartitionedReason) {
       topScope.isPartitioned = true;
       topScope.isPartitionedReason = secretVar.isPartitionedReason;
