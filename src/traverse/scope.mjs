/* eslint-disable no-shadow, no-param-reassign, no-use-before-define, no-continue */

import logger from '../utils/logger.mjs';
import { scopeCache } from './cache.mjs';

/**
 * Analogue of Array.filter, but for objects.
 * The callback will take as input each 'value' of the input obj.
 */
const filterObject = (obj, callback) => {
  const filteredObject = Object.keys(obj).reduce((acc, key) => {
    if (!callback(obj[key])) delete acc[key];
    return acc;
  }, obj);
  return filteredObject;
};

/**
 * Analogue of Array.some, but for objects.
 * The callback will take as input each 'value' of the input obj.
 */
const someObject = (obj, callback) => {
  for (const value of Object.values(obj)) {
    if (callback(value)) return true;
  }
  return false;
};

/**
 * Analogue of Array.every, but for objects.
 * The callback will take as input each 'value' of the input obj.
 */
const everyObject = (obj, callback) => {
  let result = true;
  for (const value of Object.values(obj)) {
    result = !!callback(value);
    if (result === false) return result;
  }
  return result;
};

/**
 * Analogue of Array.includes, but for objects.
 * The callback will take as input each 'value' of the input obj.
 */
const includesObject = (obj, valueToFind) => {
  for (const value of Object.values(obj)) {
    if (value === valueToFind) return true;
  }
  return false;
};

export class Scope {
  /**
   * @param {NodePath} path - the nodePath of the node around which we're
   * getting / creating 'scope'
   */
  constructor(path) {
    const { node } = path;
    const cachedScope = scopeCache.get(node);
    if (cachedScope && cachedScope.path) return cachedScope;

    this.scopeId = node.id;
    this.scopeName = node.name; // whilst not all nodes have a 'name' property; all scopable nodes do.
    this.scopeType = node.nodeType;
    this.path = path;
    this.bindings = {}; // keys are AST node `id`s
    this.referencedBindings = {}; // keys are AST node `id`s
    this.modifiedBindings = {}; // keys are AST node `id`s
    this.nullifiedBindings = {};
    this.indicators = {}; // keys are stateVariable names

    scopeCache.set(node, this); // mapping from a node to its scope.

    this.initialiseIndicators();
  }

  get parentScope() {
    const parentPath = this.path.findAncestorFromParent(p => p.isScopable());
    return parentPath ? parentPath.scope : undefined;
  }

  // we might be able to get away with not initialising indicators.
  initialiseIndicators() {
    switch (this.scopeType) {
      case 'ContractDefinition':
        this.indicators = {
          zkSnarkVerificationRequired: false,
          oldCommitmentAccessRequired: false,
          nullifiersRequired: false,
          newCommitmentsRequired: false,
        };
        break;
      case 'FunctionDefinition':
        this.indicators = {
          // id: { // Although state variables have unique names, id is more consistent with other objects
          //   id: state_var_node_id
          //   name: state_var_name,
          //   binding: { binding_of_var_decl },
          //   isReferenced: true,
          //   referenceCount: 3,
          //   referencingPaths: [
          //     path_of_identifier,
          //     path_of_identifier,
          //     ...
          //   ], // we use an array to preserve the order of references
          //   isModified: true,
          //   modificationCount: 1,
          //   modifyingPaths: [
          //     path_of_identifier,
          //     path_of_identifier,
          //     ...
          //   ], // a subset of referencingPaths. // we use an array to preserve the order of references
          //   nullifyingPaths: [
          //     path_of_identifier,
          //     path_of_identifier,
          //     ...
          //   ], // a subset of modifyingPaths. // we use an array to preserve the order of references
          //   oldCommitmentAccessRequired: true,
          //   isNullified: true,
          //   initialisationRequired: true,
          //   newCommitmentRequired: true,
          // }
        };
        break;
      default:
    }
  }

  /**
   * Updates the current scope (`this`) by adding details of a new NodePath (`path`) (newly discovered during AST traversal).
   *  - Creates a binding if this is a new declaration of a contract/function/variable.
   *  - Updates the indicators for `this` scope, based on the nature of the `path`.
   */
  update(path) {
    const { node, parent } = path;
    const { name, id, nodeType } = node;

    if (this.bindings[id])
      throw new Error(
        `Whilst updating scope for nodeType ${nodeType}, expected this.bindings[${id}] to be undefined, but found binding: ${this.bindings[id]} for this scope: ${this}`,
      );

    switch (nodeType) {
      case 'ContractDefinition':
      case 'FunctionDefinition':
        // a 'ContractDefinition' is a declaration (binding) within a SourceUnit scope.
        // a 'FunctionDefinition' is a declaration (binding) within a ContractDefinition scope.
        this.bindings[id] = this.bindings[id] || {
          kind: nodeType,
          id,
          name,
          node,
          path,
          scope: this,
        };
        break;

      case 'VariableDeclaration':
        this.bindings[id] = this.bindings[id] || {
          kind: nodeType, // TODO: make 'kind' more specific, e.g. 'param'?
          id,
          name,
          node,
          path,
          scope: this,
          stateVariable: node.stateVariable,
          isSecret: node.isSecret || false,
          // incrementingOrAccumulating: 'accumulating', // replaced by isIncremented indicator
          isReferenced: false,
          referenceCount: 0,
          referencingPaths: [], // paths of `Identifier` nodes which reference this variable
          isModified: false,
          modificationCount: 0,
          modifyingPaths: [], // paths of `Identifier` nodes which modify this variable
          // Note: modification _is_ nullification, unless it's a partitioned state being incremented (in which case there's no nullifier).
          // So nullifyingPaths is a subset of modifyingPaths.
          // TODO: MIKE: suggestion only. populate these nullifier fields later in this function:
          isNullified: false,
          nullificationCount: 0,
          nullifyingPaths: [], // paths of `Identifier` nodes which nullify this binding
          isMapping: false,
          mappingKey: null,
          isKnown: false,
          isWhole: false,
          isPartitioned: false,
          isOwned: false,
          owner: null,
        };

        if (this.scopeType === 'ContractDefinition' && node.isSecret) {
          // indicators used to construct import statements for the shield contract AST:
          this.indicators.newCommitmentsRequired = true;
          this.indicators.zkSnarkVerificationRequired = true;
        }

        if (node.typeDescriptions.typeString.includes('mapping')) {
          this.bindings[id].isMapping = true;
          this.bindings[id].mappingKey = {};
        }
        break;

      case 'Identifier': {
        // 1) Update the binding this Identifier node is referencing:
        // TODO: consider just how 'negative' these values can be. `> 2^32 / 2`, perhaps?
        if (node.referencedDeclaration > 4294967200) break;
        // TODO: understand the significance of -15, and whether other values are possible for a msg.sender referencedDeclaration id.
        // TODO: OR... replace with node.typeDescriptions.typeString == 'msg', because that's a more 'sturdy' thing.
        // node.referencedDeclaration is the `id` of the AST node which this `Identifier` `node` refers to. `-15` is a special id meaning "msg.sender" (we think).
        // So we have a mapping with key msg.sender
        // ... we stop, because this identifier just represents the key, we account for this.

        // `Identifier` nodes _refer_ to already-declared variables. We grab the binding for that referenced variable:
        let referencedBinding = this.getReferencedBinding(node);

        if (!referencedBinding)
          throw new Error(
            `Couldn't find a referencedDeclaration. I.e. couldn't find a node with id ${node.referencedDeclaration}`,
          );

        const referencedNode = referencedBinding.node;
        const referencedId = referencedBinding.id;
        const referencedName = referencedBinding.name;
        const parentBinding = referencedBinding;

        // Is this node an Identifier for a mapping?
        const isMapping = node.typeDescriptions.typeString.includes('mapping');

        if (isMapping) {
          // here - initialise binding for mapping[key]
          const keyNode = parent.indexExpression.expression || parent.indexExpression;
          // TODO: key might be a literal node (not an identifier node), in which case it won't be referring to a binding. We'll need to edit this code when we come to that. For now, here's an error to remind ourselves:
          if (keyNode.nodeType !== 'Identifier') {
            throw new Error(
              `A mapping key of nodeType '${keyNode.nodeType}' isn't supported yet. We've only written the code for keys of nodeType Identifier'`,
            );
          }
          let keyName = keyNode.name;
          const keyBinding = this.getReferencedBinding(keyNode);
          if (keyBinding && keyBinding.isModified)
            keyName = `${keyName}_${keyBinding.modificationCount}`;
          const bindingExists = !!referencedBinding.mappingKey[keyName];
          const isParam = this.getReferencedBinding(keyNode)
            ? !!this.getReferencedBinding(keyNode).path.getAncestorOfType('ParameterList')
            : false;
          const isMsg = keyNode.referencedDeclaration > 4294967200;
          if (!bindingExists)
            referencedBinding.mappingKey[keyName] = {
              referencedKey: keyNode.referenceDeclaration || keyNode.id,
              referencedKeyNodeType: isMsg
                ? keyNode.typeDescriptions.typeIdentifier
                : this.getReferencedNode(keyNode).nodeType || keyNode.nodeType,
              referencedKeyisParam: isParam, // is a function parameter - used for finding owner
              referencedKeyisMsg: isMsg, // is msg.sender - used for finding owner
              isSecret: referencedBinding.isSecret,
              isReferenced: false,
              referenceCount: 0,
              referencingPaths: [], // paths which reference this binding
              isModified: false,
              modificationCount: 0,
              modifyingPaths: [], // paths which reference this binding};
            };
          referencedBinding = referencedBinding.mappingKey[keyName];
        }

        // update the referenced binding, to say "this variable has been referred-to by this node (`node`)"
        if (!referencedBinding.referencingPaths.some(p => p.node.id === path.node.id)) {
          referencedBinding.isReferenced = true;
          if (isMapping) parentBinding.isReferenced = true;
          ++referencedBinding.referenceCount;
          referencedBinding.referencingPaths.push(path);
        }
        // update this scope, to say "the code in this scope 'refers to' a variable declared elsewhere"
        this.referencedBindings[referencedId] = referencedBinding;

        // Currently, the only state variable 'modifications' we're aware of are:
        //   - when a state variable is referenced on the LHS of an assignment;
        //   - a unary operator
        if (
          // prettier-ignore
          (
            path.containerName !== 'indexExpression' &&
            path.getAncestorContainedWithin('leftHandSide') &&
            path.getAncestorOfType('Assignment')
          ) ||
          (
            path.getAncestorOfType('UnaryOperation') &&
            path.containerName !== 'indexExpression'
          )
        ) {
          // Update the referenced variable's binding, to say "this variable has been referred-to by this node (`path`)"
          if (!referencedBinding.modifyingPaths.some(p => p.node.id === path.node.id)) {
            referencedBinding.isModified = true;
            ++referencedBinding.modificationCount;
            referencedBinding.modifyingPaths.push(path);
          }

          if (isMapping) {
            this.getReferencedBinding(node).isModified = true;
          }

          // update this scope, to say "the code in this scope 'modifies' a variable declared elsewhere"
          this.modifiedBindings[referencedId] = this.getReferencedBinding(node);
        }

        // 2) Update the indicators of this scope:
        if (referencedNode.stateVariable && this.isInScopeType('FunctionDefinition')) {
          const functionDefScope = this.getAncestorOfScopeType('FunctionDefinition');
          const contractDefScope = this.getAncestorOfScopeType('ContractDefinition');

          let referencedIndicator = functionDefScope.indicators[referencedId];

          const indicatorForStateVarExists = !!referencedIndicator;
          if (!indicatorForStateVarExists)
            referencedIndicator = {
              id: referencedId,
              name: referencedName,
              binding: this.getReferencedBinding(node),
              referencingPaths: [],
              referenceCount: 0,
              modifyingPaths: [],
              modificationCount: 0,
            };

          const parentIndicator = referencedIndicator;
          if (isMapping) {
            // here: initialise indicator for mapping[key]
            const keyNode = parent.indexExpression.expression || parent.indexExpression;
            if (!referencedIndicator.mappingKey) {
              referencedIndicator.mappingKey = {};
            }
            let keyName = keyNode.name;

            if (this.getReferencedBinding(keyNode) && this.getReferencedBinding(keyNode).isModified)
              keyName = `${keyName}_${this.getReferencedBinding(keyNode).modificationCount}`;
            const isParam = this.getReferencedBinding(keyNode)
              ? !!this.getReferencedBinding(keyNode).path.getAncestorOfType('ParameterList')
              : false;
            const isMsg = keyNode.referencedDeclaration > 4294967200;
            if (!referencedIndicator.mappingKey[keyName]) {
              referencedIndicator.mappingKey[keyName] = {
                referencedKey: keyNode.referenceDeclaration || keyNode.id,
                referencedKeyNodeType: isMsg
                  ? keyNode.typeDescriptions.typeIdentifier
                  : this.getReferencedNode(keyNode).nodeType || keyNode.nodeType,
                referencedKeyisParam: isParam, // key is a function parameter - used for finding owner
                referencedKeyisMsg: isMsg, // key is msg.sender - used for finding owner
                isReferenced: false,
                referenceCount: 0,
                referencingPaths: [], // paths which reference this binding
                isModified: false,
                modificationCount: 0,
                modifyingPaths: [], // paths which reference this binding};
              };
            }
            referencedIndicator = referencedIndicator.mappingKey[keyName];
          }

          // All of the below indicator assignments will need more thought. There are a lot of cases to check, which aren't checked at all yet.
          if (!referencedIndicator.referencingPaths.some(p => p.node.id === path.node.id)) {
            referencedIndicator.isReferenced = true;
            ++referencedIndicator.referenceCount;
            referencedIndicator.referencingPaths.push(path); // might overwrite, but that's ok.
            referencedIndicator.oldCommitmentAccessRequired = true;
          }
          contractDefScope.indicators.oldCommitmentAccessRequired = true;

          // Currently, the only state variable 'modification' we're aware of is when a state variable is referenced on the LHS of an assignment:
          if (
            // prettier-ignore
            (
              path.containerName !== 'indexExpression' &&
              path.getAncestorContainedWithin('leftHandSide') &&
              path.getAncestorOfType('Assignment')
            ) ||
            (
              path.getAncestorOfType('UnaryOperation') &&
              path.containerName !== 'indexExpression'
            )
          ) {
            if (!referencedIndicator.modifyingPaths.some(p => p.node.id === path.node.id)) {
              referencedIndicator.isModified = true;
              if (isMapping) parentIndicator.isModified = true;
              ++referencedIndicator.modificationCount;
              referencedIndicator.modifyingPaths.push(path);
            }
            referencedIndicator.newCommitmentRequired = true;
            referencedIndicator.isNullified = null; // we don't know yet
            referencedIndicator.initialisationRequired = true;
            if (node.isKnown || (isMapping && parent.isKnown)) referencedIndicator.isKnown = true;
            if (node.isUnknown || (isMapping && parent.isUnknown))
              referencedIndicator.isUnknown = true;

            contractDefScope.indicators.nullifiersRequired = true;
          }

          if (referencedIndicator.isKnown && referencedIndicator.isUnknown) {
            throw new Error(
              `Secret state ${node.name} cannot be marked as both known and unknown in the same ${this.scopeType} scope`,
            );
          }

          referencedIndicator = parentIndicator;
          if (!indicatorForStateVarExists)
            functionDefScope.indicators[referencedNode.id] = referencedIndicator;

          // logger.debug(this.getReferencedBinding(node));
          // logger.debug(functionDefScope.indicators);
          // logger.debug('---------');
          // logger.debug(functionDefScope.indicators[5].mappingKey);
        }
        break;
      }
      case 'FunctionCall':
        // here: we look for require statements and add any indicators
        if (node.expression.name !== 'require') {
          // TODO add external function calls which use non-secret vars
          node.arguments.forEach(arg => {
            if (arg.nodeType === 'Identifier' && this.getReferencedBinding(arg).isSecret) {
              throw new TypeError(
                `External function calls not yet supported. You can't hide function calls without using recursive proofs.`,
              );
            }
          });
        } else if (
          node.arguments[0].nodeType === 'BinaryOperation' &&
          (node.arguments[0].leftExpression.expression.typeDescriptions.typeIdentifier ===
            't_magic_message' ||
            node.arguments[0].rightExpression.expression.typeDescriptions.typeIdentifier ===
              't_magic_message')
        ) {
          // here: either lhs or rhs of require statement includes msg.sender
          // TODO  check if admin = state variable
          const functionDefScope = this.getAncestorOfScopeType('FunctionDefinition');
          const { operator } = node.arguments[0];
          const ownerNode =
            node.arguments[0].leftExpression.expression.typeDescriptions.typeIdentifier ===
            't_magic_message'
              ? node.arguments[0].rightExpression
              : node.arguments[0].leftExpression;

          switch (operator) {
            // either have a 'msg.sender ==' or '!='
            case '==':
              // if ==, we store the restriction node
              functionDefScope.callerRestriction = 'match';
              functionDefScope.callerRestrictionNode = ownerNode;
              if (!this.getReferencedBinding(ownerNode).stateVariable)
                throw new Error(`Cannot require msg.sender to be an input param!`);
              node.requireStatementPrivate = !!this.getReferencedBinding(ownerNode).isSecret;
              break;
            case '!=':
              // if != we store the 'blacklistedNode'
              functionDefScope.callerRestriction = 'notMatch';
              node.requireStatementPrivate = !!this.getReferencedBinding(ownerNode).isSecret;
              // functionDefScope.callerRestrictionNode = node.id;
              break;
            default:
              throw new Error(`This kind of restriction on msg.sender isn't implemented yet!`);
          }
          break;
          // otherwise, we have a require statement NOT on msg.sender
        } else {
          for (const arg of node.arguments) {
            switch (arg.nodeType) {
              // if we have a restriction on a secret state, we note that this require statement is private and should be copied over to the zok file
              case 'BinaryOperation':
                [arg.leftExpression, arg.rightExpression].forEach(exp => {
                  if (exp.nodeType === 'Identifier') {
                    node.requireStatementPrivate = !!this.getReferencedBinding(exp).isSecret;
                  } else if (node.requireStatementPrivate !== true) {
                    node.requireStatementPrivate = false;
                  }
                });
                break;
              case 'Identifier':
              case 'Literal':
                // here we probably have a bool, which can't be secret anyway
                break;
              default:
                throw new Error(
                  `This kind of expression (${arg.nodeType}) in a require statement isn't implemented yet!`,
                );
            }
          }
        }
        break;
      case 'ExpressionStatement':
      case 'VariableDeclarationStatement':
      case 'PragmaDirective':
      case 'ParameterList':
      case 'Block':
      case 'Assignment':
      case 'BinaryOperation':
      case 'ElementaryTypeName':
      case 'Literal':
      case 'IndexAccess':
      case 'MemberAccess':
      case 'Mapping':
      case 'UnaryOperation':
      case 'TupleExpression':
      case 'ImportDirective':
      case 'UserDefinedTypeName':
        break;
      // And again, if we haven't recognized the nodeType then we'll throw an
      // error.
      default:
        throw new TypeError(node.nodeType);
    }
  }

  /**
   * Starting at current `scope` and going up the nested scope object, return the first
   * `scope` that causes the provided `callback` to return a truthy value,
   * or `null` if the `callback` never returns a truthy value.
   */
  findAncestor(callback) {
    let scope = this;
    do {
      if (callback(scope)) return scope;
    } while ((scope = scope.parentScope));
    return null;
  }

  /*
   * Execute a callback on the scope, recursively up the scope's ancestors.
   * The callback must return something falsey if it can't find what it's looking
   * for. Otherwise, (if it finds what it's looking for) it can return whatever
   * it wants.
   */
  queryAncestors(callback) {
    const scope = this;
    if (!scope) return null; // No more scope to look at. So not found anywhere.
    return (
      callback(scope) || (scope.parentScope ? scope.parentScope.queryAncestors(callback) : null)
    );
  }

  /**
   * A helper to find if a given scope is a descendant of a particular @param {string} scopeType
   * @returns {Boolean}
   */
  isInScopeType(scopeType) {
    let scope = this;
    while (scope) {
      if (scope.scopeType === scopeType) return true;
      scope = scope.parentScope;
    }

    return false;
  }

  /**
   * @param {string} nodeType - a valid scopeType.
   * Get the first @return {scope || null} matching the given scopeType, in which the input `scope` is contained (including the input scope itself in the search).
   */
  getAncestorOfScopeType(scopeType) {
    return this.findAncestor(scope => scope.scopeType === scopeType);
  }

  /**
   * @returns {Binding || null} - the binding of the node being referred-to by the input referencingNode.
   */
  getReferencedBinding(referencingNode) {
    const node = referencingNode;
    const id = node.referencedDeclaration;
    if (!id) return null; // if the node doesn't refer to another variable
    return this.queryAncestors(s => {
      return s.bindings[id];
    });
  }

  /**
   * @returns {Binding || null} - the node being referred-to by the input referencingNode.
   */
  getReferencedNode(referencingNode) {
    const binding = this.getReferencedBinding(referencingNode);
    return binding ? binding.node : binding;
  }

  /**
   * @returns {Object} - all bindings from all ancestor scopes.
   */
  getAncestorBindings() {
    let scope = this;
    let result = {};
    do {
      const { bindings } = scope;
      if (!bindings) continue;
      result = Object.assign(bindings, result);
    } while ((scope = scope.parentScope));
    return result;
  }

  /**
   * @param {Array<string>} booleanKeys - an array of strings of the boolean keys of a binding object. NOTE: only filters `this` scope. Use filterAncestorBindings to filter all bindings from `this` and higher scopes.
   * @returns {Object} - a set of bindings, filtered according to the booleanKeys
   */
  filterBindingsByBooleans(booleanKeys) {
    let result = {};
    if (!Array.isArray(booleanKeys)) throw new Error('booleanKeys param must be an array.');
    const validBooleanKeys = [
      'stateVariable',
      'isSecret',
      'isRefenced',
      'isModified',
      'isWhole',
      'isPartitioned',
      'isIncremented',
    ];
    booleanKeys.forEach(str => {
      if (!validBooleanKeys.includes(str))
        throw new Error(`Invalid indicatorString ${str}. Must be one of ${validBooleanKeys}`);
    });
    const { bindings } = this;
    result = Object.keys(bindings).reduce((acc, id) => {
      booleanKeys.forEach(str => {
        if (!bindings[id][str]) delete acc[id];
      });
      return acc;
    }, bindings);
    return result;
  }

  /**
   * @param {Function} callback - a callback which takes a binding object as input and returns a boolean (same as the Array.filter prototype)
   * @returns {Object} - a set of bindings from this scope, filtered according to the callback
   */
  filterBindings(callback) {
    const { bindings } = this;
    const result = filterObject(bindings, callback);
    return result;
  }

  /**
   * @param {Function} callback - a callback which takes a binding object as input and returns a boolean (same as the Array.filter prototype)
   * @returns {Object} - a set of bindings from this scope, filtered according to the callback
   */
  filterAncestorBindings(callback) {
    const ancestorBindings = this.getAncestorBindings();
    const result = filterObject(ancestorBindings, callback);
    return result;
  }

  /**
   * @returns {Boolean} - if some stateVariable is modified within the scope (of a FunctionDefinition scope).
   */
  modifiesSecretState() {
    if (this.scopeType !== 'FunctionDefinition') return false;
    const { indicators } = this;
    for (const stateVarId of Object.keys(indicators)) {
      const indicator = indicators[stateVarId];
      if (indicator.isModified && indicator.binding.isSecret) return true;
    }
    return false;
  }

  /**
   * @returns {Boolean} - if some stateVariable is nullified within the scope (of a FunctionDefinition scope).
   */
  // TODO: HOW TO SEE IF A FUNCTION NULLIFIES A STATE?
  // TODO: YOU HAVEN'T WRITTEN THIS FUNCTION YET, MIKE
  nullifiesSecretState() {
    if (this.scopeType !== 'FunctionDefinition') return false;
    const { indicators } = this;
    for (const stateVarId of Object.keys(indicators)) {
      const indicator = indicators[stateVarId];
      if (indicator.isNullified && indicator.binding.isSecret) return true;
    }
    return false;
  }

  /**
   * @param {Function} callback - a callback which takes a binding object as input and returns a boolean (same as the Array.filter prototype)
   * @returns {Object} - a set of modifiedBindings from this scope, filtered according to the callback
   */
  filterModifiedBindings(callback) {
    const { modifiedBindings } = this;
    const result = filterObject(modifiedBindings, callback);
    return result;
  }

  /**
   * @param {Function} callback - a callback which takes a binding object as input and returns a boolean (same as the Array.filter prototype)
   * @returns {Object} - a set of modifiedBindings from this scope, filtered according to the callback
   */
  filterReferencedBindings(callback) {
    const { referencedBindings } = this;
    const result = filterObject(referencedBindings, callback);
    return result;
  }

  /**
   * @param {Array<string>} booleanKeys - an array of strings of the boolean keys of a FunctionDefition scope's indicator object.
   * @returns {Object} - a FunctionDefition scope's indicators, filtered according to the booleanKeys
   */
  filterIndicatorsByBooleans(booleanKeys) {
    let result = {};
    if (!Array.isArray(booleanKeys)) throw new Error('booleanKeys param must be an array.');
    let validBooleanKeys;
    switch (this.scopeType) {
      case 'FunctionDefinition':
        validBooleanKeys = [
          'isReferenced',
          'isModified',
          'oldCommitmentAccessRequired',
          'isNullified',
          'initialisationRequired',
          'newCommitmentRequired',
          'isIncremented',
          'isDecremented',
          'isWhole',
          // TODO: include all boolean keys from a binding in this indicator as well! But be careful; a boolean being true in a binding doesn't mean it's true in a FunctionDefniition scope's indicators.
        ];
        break;
      case 'ContractDefinition':
        validBooleanKeys = [
          'zkSnarkVerificationRequired',
          'oldCommitmentAccessRequired',
          'nullifiersRequired',
          'newCommitmentsRequired',
        ];
        break;
      default:
        throw new Error(
          `filterIndicators is only supported for scopeTypes 'FunctionDefinition and ContractDefinition`,
        );
    }

    booleanKeys.forEach(str => {
      if (!validBooleanKeys.includes(str))
        throw new Error(`Invalid indicatorString ${str}. Must be one of ${validBooleanKeys}`);
    });
    const { indicators } = this;
    result = Object.keys(indicators).reduce((acc, id) => {
      booleanKeys.forEach(str => {
        if (!indicators[id][str]) delete acc[id];
      });
      return acc;
    }, indicators);
    return result;
  }

  /**
   * @param {Function} callback - a callback which takes an indicator object as input and returns a boolean (same as the Array.filter prototype)
   * @returns {Object} - a FunctionDefition scope's indicators, filtered according to the callback
   */
  filterIndicators(callback) {
    const result = filterObject(this.indicators, callback);
    return result;
  }

  /**
   * @param {Function} callback - a callback which takes an indicator object as input and returns a boolean (same as the Array.some prototype)
   * @returns {Boolean} - true if all values of the object are evaluated as 'true' by the callback
   */
  someIndicators(callback) {
    const result = someObject(this.indicators, callback);
    return result;
  }

  /**
   * Gets a Function Definition scope's indicator object for a particular state variable.
   * @param {Number} id - an AST node's id.
   * @returns {Indicator Object || null}
   */
  getIndicatorById(id) {
    return this.indicators[id] || {};
  }

  /**
   * Gets a Function Definition scope's indicator object for a particular state variable.
   * @param {Number} id - an AST node's id.
   * @returns {Indicator Object || null}
   */
  getIndicatorByName(name) {
    for (const indicator of Object.values(this.indicators)) {
      if (indicator.name === name) return indicator;
    }
    return null;
  }

  // TODO: one for 'uses' secret state?

  /**
   * Gets a mapping's indicator object for a particular key.
   * @param {Object} - the mapping's index access node.
   * @returns {String} - the name under which the mapping[key]'s indicator is stored
   */
  getMappingKeyIndicator(indexAccessNode) {
    const keyNode = indexAccessNode.indexExpression.expression || indexAccessNode.indexExpression;
    let keyName = keyNode.name;
    // TODO does the below work when we are traversing again and already have modified paths?
    if (this.getReferencedBinding(keyNode) && this.getReferencedBinding(keyNode).isModified) {
      const keyBinding = this.getReferencedBinding(keyNode);
      let i = 0;
      for (const modPath of keyBinding.modifyingPaths) {
        if (indexAccessNode.id < modPath.node.id && i === 0) break;
        i++;
        if (
          modPath.node.id < indexAccessNode.id &&
          keyBinding.modifyingPaths[i] &&
          indexAccessNode.id < keyBinding.modifyingPaths[i].node.id
        )
          break;
      }
      if (i > 0) keyName = `${keyNode.name}_${i}`;
    }
    return keyName;
  }

  /**
   * Decides whether a statement is an incrementation.
   * @param {Object} expressionNode - the line's expression node, usually an Assignment.
   * @param {Object} lhsNode - the left hand side node, usually an Identifier.
   * @returns {Object {bool, bool}} - isIncremented and isDecremented
   */
  isIncremented(expressionNode, lhsNode) {
    const scope = this;
    let isIncrementedBool;
    let isDecrementedBool;
    // first, check if the LHS node is secret
    let lhsSecret;
    if (lhsNode.nodeType === 'Identifier') {
      const lhsbinding = scope.getReferencedBinding(lhsNode);
      lhsSecret = !!lhsbinding.isSecret;
    } else if (lhsNode.nodeType === 'IndexAccess') {
      const lhsbinding = scope.getReferencedBinding(lhsNode.baseExpression);
      lhsSecret = !!lhsbinding.isSecret;
    }
    // look at the assignment
    switch (expressionNode.nodeType) {
      case 'Assignment': {
        // a += something, -= something
        if (lhsSecret && expressionNode.operator === '+=') {
          isIncrementedBool = true;
          isDecrementedBool = false;
          break;
        } else if (lhsSecret && expressionNode.operator === '-=') {
          isIncrementedBool = true;
          isDecrementedBool = true;
          break;
        }
        // b *= something, b /= something
        if (
          expressionNode.operator === '%=' ||
          expressionNode.operator === '/=' ||
          expressionNode.operator === '*='
        ) {
          isIncrementedBool = false;
          break;
        }
        // move to more complicated cases
        const rhsType = expressionNode.rightHandSide.nodeType;
        if (rhsType === 'BinaryOperation') {
          const binopNode = expressionNode.rightHandSide;
          const params = [binopNode.leftExpression, binopNode.rightExpression];
          const op = expressionNode.rightHandSide.operator;
          // TODO deal with binops like a + b - c, c < a + b
          // if we dont have any + or -, can't be an incrementation
          if (!op.includes('+') && !op.includes('-')) {
            isIncrementedBool = false;
            isDecrementedBool = false;
            break;
          }
          // recursively checks for binop + binop
          // fills an array of params
          for (const [index, param] of params.entries()) {
            if (param.nodeType === 'BinaryOperation') {
              if (!param.operator.includes('+')) {
                isIncrementedBool = false;
                break;
              }
              params[index] = param.leftExpression;
              params.push(param.rightExpression);
            }
          }
          // goes through each param and checks whether its the lhs param and whether its +/- anything
          for (const param of params) {
            if (param.referencedDeclaration || param.baseExpression) {
              const isSecret = param.baseExpression
                ? scope.getReferencedBinding(param.baseExpression).isSecret
                : scope.getReferencedBinding(param).isSecret;
              // a = a + b
              if (isSecret && param.name === lhsNode.name && op.includes('+')) {
                isIncrementedBool = true;
                isDecrementedBool = false;
                break;
              }
              // a = a + b (mapping)
              if (
                isSecret &&
                param.nodeType === 'IndexAccess' &&
                param.baseExpression.name === lhsNode.baseExpression.name &&
                param.indexExpression.name === lhsNode.indexExpression.name &&
                op.includes('+')
              ) {
                isIncrementedBool = true;
                isDecrementedBool = false;
                break;
              }
              // b = a + something
              if (!lhsSecret && isSecret && op.includes('+')) {
                isIncrementedBool = true;
                isDecrementedBool = false;
                break;
              }
              // a = a - something
              if (
                isSecret &&
                param.name === lhsNode.name &&
                op.includes('-') &&
                param === binopNode.leftExpression
              ) {
                isIncrementedBool = true;
                isDecrementedBool = true;
                break;
              }
              // if none, go to the next param
            }
          }
        } else if (rhsType === 'Identifier') {
          // c = a + b, a = c
          // TODO consider cases where c has lots of modifiers, which might cancel out the incrementation of a
          // TODO consider doing this at the level of c, not a, maybe that works out better
          const rhsbinding = scope.getReferencedBinding(expressionNode.rightHandSide);
          const isSecret = rhsbinding.secretVariable;
          // looking at modifiers of c...
          if (rhsbinding && rhsbinding.isModified) {
            // for each modifier, replace a with c and see if there are incrementations..
            for (const path of rhsbinding.modifyingPaths) {
              const modifyingNode = path.node;
              // ... and if a xor c are secret, then true
              if (scope.isIncremented(modifyingNode, lhsNode) && (lhsSecret || isSecret)) {
                isIncrementedBool = true;
                break;
              }
            }
          }
        }
        if (!isIncrementedBool) {
          isIncrementedBool = false;
          isDecrementedBool = false;
        }
        break;
      }
      // TODO are there incrementations which aren't assignments?
      // Yes - unary operators
      default:
        isIncrementedBool = false;
        isDecrementedBool = false;
        break;
    }
    logger.debug(`statement is incremented? ${isIncrementedBool}`);
    logger.debug(`statement is decremented? ${isDecrementedBool}`);
    expressionNode.isIncremented = isIncrementedBool;
    expressionNode.isDecremented = isDecrementedBool;

    return { isIncrementedBool, isDecrementedBool };
  }

  /**
   * Completes final checks on initial traversal:
   * - ensures all secret states are either whole or partitioned
   * - ensures no conflicting indicators
   * - looks for missing/bad syntax which couldn't be picked up before
   * @param {Object} secretVar - indicator object (fnDefScope) for secret state
   */
  indicatorChecks(secretVar) {
    const contractDefScope = this.getAncestorOfScopeType('ContractDefinition');
    const topScope = contractDefScope.bindings[secretVar.id];
    // warning: state is clearly whole, don't need known decorator
    if (secretVar.isKnown && secretVar.isWhole)
      logger.warn(
        `PEDANTIC: Unnecessary 'known' decorator. Secret state ${secretVar.name} MUST be known, due to: ${secretVar.isWholeReason}`,
      );
    // error: conflicting unknown/whole state
    if ((secretVar.isUnknown || secretVar.binding.isUnknown) && secretVar.isWhole)
      throw new Error(
        `Can't mark a whole state as unknown. The state ${secretVar.name} is whole due to: ${secretVar.isWholeReason}`,
      );
    // mark a state as partitioned (isIncremented and isUnknown)
    if (
      (topScope.isUnknown || secretVar.isUnknown) &&
      secretVar.isIncremented &&
      !secretVar.isWhole
    ) {
      secretVar.isWhole = false;
      secretVar.isPartitioned = true;
      secretVar.isPartitionedReason = [`Incremented and marked as unknown`];
      if (
        topScope.isPartitionedReason &&
        !topScope.isPartitionedReason.includes(secretVar.isPartitionedReason[0])
      ) {
        topScope.isPartitionedReason.push(secretVar.isPartitionedReason[0]);
      } else if (!topScope.isPartitionedReason) {
        topScope.isPartitionedReason = secretVar.isPartitionedReason;
      }
    }
    if (secretVar.isIncremented && secretVar.isWhole === undefined && !secretVar.isDecremented) {
      // state isIncremented, not isDecremented, and not yet marked as whole/partitioned
      if (!secretVar.isKnown && !secretVar.isUnknown) {
        // error: no known/unknown syntax at all
        throw new Error(
          `Secret value ${secretVar.name} assigned to, but known-ness unknown. Please let us know the known-ness by specifying known/unknown, and if you don't know, let us know.`,
        );
      }
      // error: this should have been picked up in previous block (isIncremented and isUnknown)
      if (secretVar.isUnknown) throw new Error(`This should be unreachable code!`);
      // mark a known state as whole
      if (secretVar.isKnown) {
        secretVar.isWhole = true;
        secretVar.isWholeReason = [`Marked as known`];
      } else if (!topScope.isUnknown) {
        // warning: its whole by default, may not be dev intention
        logger.warn(
          `State ${secretVar.name} will be treated as a whole state, because there are no unknown decorators`,
        );
        secretVar.isWhole = true;
        secretVar.isWholeReason = [`No unknown decorator or overwrites`];
      }
      // look for duplicates: PEDANTIC: Unnecessary duplicate 'unknown' decorator for secret state `a`.
    }
    if (secretVar.isWhole === false && secretVar.isDecremented) {
      // partitioned/decremented state needs nullifiers
      secretVar.isNullified = true;
      contractDefScope.indicators.nullifiersRequired = true;
    }
    if (secretVar.isWhole === false && secretVar.isIncremented) {
      // partitioned/incremented state doesn't need nullifiers (in this function)
      secretVar.isNullified = false;
    } else {
      // otherwise, we have a whole state which needs nullifiers at every edit
      secretVar.isNullified = true;
      contractDefScope.indicators.nullifiersRequired = true;
    }
    // here - mark the contract obj and check for conflicting indicators
    // errors: contract and function scopes conflict
    if (topScope.isWhole && !secretVar.isWhole)
      throw new Error(`State ${secretVar.name} must be whole because: ${topScope.isWholeReason}`);
    if (topScope.isPartitioned && secretVar.isWhole)
      throw new Error(
        `State ${secretVar.name} must be whole because: ${secretVar.isWholeReason}, but is partitioned: ${topScope.isPartitionedReason}`,
      );
    // update contract scope with whole/partitioned reasons
    topScope.isWhole = secretVar.isWhole;
    if (topScope.isWhole === false && !topScope.isPartitionedReason) {
      topScope.isPartitioned = true;
      topScope.isPartitionedReason = secretVar.isPartitionedReason;
    } else if (topScope.isWhole === false && topScope.isPartitionedReason) {
      if (!secretVar.isPartitionedReason) secretVar.isPartitionedReason = [];
      secretVar.isPartitionedReason.forEach(reason => {
        if (!topScope.isPartitionedReason.includes(reason))
          topScope.isPartitionedReason.push(reason);
      });
    } else if (!topScope.isWholeReason) {
      topScope.isWholeReason = secretVar.isWholeReason;
    } else {
      if (!secretVar.isWholeReason) secretVar.isWholeReason = [];
      secretVar.isWholeReason.forEach(reason => {
        if (!topScope.isWholeReason.includes(reason)) topScope.isWholeReason.push(reason);
      });
    }
    // logging
    logger.debug(`Indicator: (at ${secretVar.name})`);
    logger.debug('----------');
    if (logger.level === 'debug') console.dir(this, { depth: 0 });
    logger.debug('----------');
    if (logger.level === 'debug') console.dir(this.indicators);
    logger.debug('----------');
    if (this.indicators[secretVar.id].mappingKey) {
      logger.debug(`Indicator.mappingKey[${secretVar.name}]`);
      if (logger.level === 'debug') console.dir(secretVar, { depth: 1 });
      logger.debug('----------');
    }
    // logger.debug(`Contract level binding for state:`);
    // if (logger.level === 'debug') console.dir(topScope, { depth: 0 });
    // if (topScope.isWholeReason) {
    //   logger.debug(topScope.isWholeReason);
    // } else {
    //   logger.debug(topScope.isPartitionedReason);
    // }
  }

  /**
   * Adds nullifyingPaths to the scope's nullifiedBindings (a subset of modifiedBindings)
   * @param {Object} - the NodePath of the left hand side identifier node
   */
  addNullifyingPath(identifierPath) {
    const { node, parent } = identifierPath;
    const isMapping = node.typeDescriptions.typeString.includes('mapping');
    let referencedBinding = this.getReferencedBinding(node);

    if (isMapping) {
      // we instead use the mapping[key] binding for most cases
      const keyName = this.getMappingKeyIndicator(parent);
      referencedBinding = referencedBinding.mappingKey[keyName];
    }

    if (!referencedBinding.nullifyingPaths.some(p => p.node.id === identifierPath.node.id)) {
      // if the path hasn't been added - possibly not needed
      referencedBinding.isNullified = true;
      referencedBinding.nullifyingPaths.push(identifierPath);
    }

    if (isMapping) {
      this.getReferencedBinding(node).isNullified = true; // mark the parent mapping
    }

    // update this scope, to say "the code in this scope 'nullifies' a variable declared elsewhere"
    this.nullifiedBindings[identifierPath.node.referencedDeclaration] = this.getReferencedBinding(
      identifierPath.node,
    );
  }

  /**
   * Decides whether each state in this scope is nullifiable
   * This function exists solely to catch errors.
   * If no errors are found, the calling code will simply carry on.
   */
  isNullifiable() {
    // for each state variable in the function def scope
    for (const stateVarId of Object.keys(this.bindings)) {
      // only modified states live in the indicators object, so we don't have to worry about filtering out secret params here (they're allowed to be non-nullified)
      const stateVar = this.bindings[stateVarId];
      if (!stateVar.isSecret) continue;
      if (!stateVar.isWhole) continue;
<<<<<<< HEAD
=======
      if (stateVar.node.isConstant || stateVar.node.constant) continue;
>>>>>>> 8cce5196
      // go through each mapping key, if mapping
      if (stateVar.mappingKey) {
        for (const key of Object.keys(stateVar.mappingKey)) {
          // if the key is a parameter, then it can be any (user defined) key, so as long as isNullified = true, any key can be nullified
          if (
            stateVar.mappingKey[key].isNullified === true &&
            (stateVar.mappingKey[key].referencedKeyisParam ||
              stateVar.mappingKey[key].referencedKeyisMsg)
          )
            break; // this means any mapping[key] is nullifiable - good!
          if (
            stateVar.mappingKey[key].isNullified !== true &&
            !stateVar.mappingKey[key].referencedKeyisParam &&
            !stateVar.mappingKey[key].referencedKeyisMsg
          )
            throw new Error(
              `All whole states must be nullifiable, otherwise they are useless after initialisation! Consider making ${stateVar.name}[${key}] editable or constant.`,
            );
        }
      } else if (stateVar.isNullified !== true) {
        throw new Error(
          `All whole states must be nullifiable, otherwise they are useless after initialisation! Consider making ${stateVar.name} editable or constant.`,
        );
      }
    }
  }

  getIndicator() {
    return this.indicators;
  }
}

export default Scope;<|MERGE_RESOLUTION|>--- conflicted
+++ resolved
@@ -1125,10 +1125,7 @@
       const stateVar = this.bindings[stateVarId];
       if (!stateVar.isSecret) continue;
       if (!stateVar.isWhole) continue;
-<<<<<<< HEAD
-=======
       if (stateVar.node.isConstant || stateVar.node.constant) continue;
->>>>>>> 8cce5196
       // go through each mapping key, if mapping
       if (stateVar.mappingKey) {
         for (const key of Object.keys(stateVar.mappingKey)) {
