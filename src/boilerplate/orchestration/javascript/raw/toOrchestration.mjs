--- conflicted
+++ resolved
@@ -221,11 +221,8 @@
           buildBoilerplate('ReadPreimage', {
             stateType: 'whole',
             stateName: privateStateName,
-<<<<<<< HEAD
-=======
             reinitialisedOnly: stateNode.reinitialisedOnly,
             increment: stateNode.increment,
->>>>>>> 0f972b0b
             newOwnerStatment,
             stateVarIds,
           }),
