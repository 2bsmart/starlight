/* eslint-disable import/no-cycle, consistent-return */
import fs from 'fs';

const testReadPath = './src/boilerplate/common/generic-test.mjs';

/**
 * @desc:
 * Builds boilerplate for orchestration files
 * Handles no logic - outputs blocks of boilerplate based on logic from ./toOrchestration
 */

export default function buildBoilerplate(nodeType, fields = {}) {
  const {
    stateName,
    contractName,
    stateVarIds = [],
    parameters = [], // used for extra params in generateProof
    newOwnerStatment,
    increment,
    reinitialisedOnly = false,
    burnedOnly = false,
    onChainKeyRegistry = `false`,
  } = fields;
  switch (nodeType) {
    case 'Imports':
      // once per function
      return [
        `/* eslint-disable prettier/prettier, camelcase, prefer-const, no-unused-vars */`,
        `\nimport config from 'config';`,
        `\nimport utils from 'zkp-utils';`,
        `\nimport GN from 'general-number';`,
        `\nimport fs from 'fs';
        \n`,
        `\nimport { getContractInstance, registerKey, getInputCommitments } from './common/contract.mjs';`,
        `\nimport { generateProof } from './common/zokrates.mjs';`,
        `\nimport { getMembershipWitness } from './common/timber.mjs';
        \n`,
        `\nconst { generalise } = GN;`,
        `\nconst db = '/app/orchestration/common/db/preimage.json';`,
        `\nconst keyDb = '/app/orchestration/common/db/key.json';\n\n`,
      ];

    case 'InitialisePreimage':
      // once per state
      // only whole states
      return `
      \n // Initialise commitment preimage of whole state:
      \nlet ${stateName}_commitmentExists = true;
      let ${stateName}_witnessRequired = true;
      if (!fs.existsSync(db) || !JSON.parse(fs.readFileSync(db, 'utf-8')).${stateName}.${stateName}) {
          const preimage = {};
          preimage.${stateName} = {
          \t${stateName}: 0,
          \tsalt: 0,
          \tcommitment: 0,
          };
          fs.writeFileSync(db, JSON.stringify(preimage, null, 4));
          ${stateName}_commitmentExists = false;
          ${stateName}_witnessRequired = false;
        }
      \nconst ${stateName}_preimage = JSON.parse(
          fs.readFileSync(db, 'utf-8', err => {
            console.log(err);
          }),
        ).${stateName};`;

    case 'InitialiseKeys':
      // once per function
      return `
      \n\n// Read dbs for keys and previous commitment values:
      \nif (!fs.existsSync(keyDb)) await registerKey(utils.randomHex(32), '${contractName}', ${onChainKeyRegistry});
      const keys = JSON.parse(
                  fs.readFileSync(keyDb, 'utf-8', err => {
                    console.log(err);
                  }),
                );
              const secretKey = generalise(keys.secretKey);
              const publicKey = generalise(keys.publicKey);`;

    case 'ReadPreimage':
      // once per state
      switch (fields.stateType) {
        case 'increment':
          return `
            ${stateName}_newOwnerPublicKey = ${newOwnerStatment}
            ${stateVarIds.join('\n')}
            \n`;
        case 'decrement':
          return `
            \nconst ${stateName}_preimage = JSON.parse(
              fs.readFileSync(db, 'utf-8', err => {
                console.log(err);
              }),
            );
            \nconst ${stateName}_0_oldCommitment = _${stateName}_0_oldCommitment === 0 ? getInputCommitments(publicKey.integer, ${increment}.integer)[0] : generalise(_${stateName}_0_oldCommitment).hex(32);
            \nconst ${stateName}_1_oldCommitment = _${stateName}_1_oldCommitment === 0 ? getInputCommitments(publicKey.integer, ${increment}.integer)[1] : generalise(_${stateName}_1_oldCommitment).hex(32);

            \n${stateName}_newOwnerPublicKey = ${newOwnerStatment}
            const ${stateName}_0_prevSalt = generalise(${stateName}_preimage[${stateName}_0_oldCommitment].salt);
            const ${stateName}_1_prevSalt = generalise(${stateName}_preimage[${stateName}_1_oldCommitment].salt);
            const ${stateName}_0_prev = generalise(${stateName}_preimage[${stateName}_0_oldCommitment].value);
            const ${stateName}_1_prev = generalise(${stateName}_preimage[${stateName}_1_oldCommitment].value);
            ${stateVarIds.join('\n')}
            \n`;
        case 'whole':
          switch (reinitialisedOnly) {
            case true:
              return `
                ${stateName}_newOwnerPublicKey = ${newOwnerStatment}
                ${stateVarIds.join('\n')}
                \n`;
            default:
              return `
              ${stateName}_newOwnerPublicKey = ${newOwnerStatment}
                const ${stateName}_currentCommitment = generalise(${stateName}_preimage.commitment);
                const ${stateName}_prev = generalise(${stateName}_preimage.${stateName});
                const ${stateName}_prevSalt = generalise(${stateName}_preimage.salt);
                ${stateVarIds.join('\n')}
                \n`;
          }
        default:
          throw new TypeError(fields.stateType);
      }

    case 'MembershipWitness':
      // once per state
      switch (fields.stateType) {
        case 'partitioned':
          return `
            const ${stateName}_witness_0 = await getMembershipWitness('${contractName}', generalise(${stateName}_0_oldCommitment).integer);
            const ${stateName}_witness_1 = await getMembershipWitness('${contractName}', generalise(${stateName}_1_oldCommitment).integer);
            const ${stateName}_0_index = generalise(${stateName}_witness_0.index);
            const ${stateName}_1_index = generalise(${stateName}_witness_1.index);
            const ${stateName}_root = generalise(${stateName}_witness_0.root);
            const ${stateName}_0_path = generalise(${stateName}_witness_0.path).all;
            const ${stateName}_1_path = generalise(${stateName}_witness_1.path).all;\n`;
        case 'whole':
          return `
            const emptyPath = new Array(32).fill(0);
            const ${stateName}_witness = ${stateName}_witnessRequired
            \t? await getMembershipWitness('${contractName}', ${stateName}_currentCommitment.integer)
            \t: { index: 0, path: emptyPath, root: 0 };
            const ${stateName}_index = generalise(${stateName}_witness.index);
            const ${stateName}_root = generalise(${stateName}_witness.root);
            const ${stateName}_path = generalise(${stateName}_witness.path).all;\n`;
        default:
          throw new TypeError(fields.stateType);
      }

    case 'CalculateNullifier':
      // once per state
      switch (fields.stateType) {
        case 'partitioned':
          return `
            let ${stateName}_0_nullifier = generalise(utils.shaHash(${stateName}_stateVarId, secretKey.hex(32), ${stateName}_0_prevSalt.hex(32)));
            let ${stateName}_1_nullifier = generalise(utils.shaHash(${stateName}_stateVarId, secretKey.hex(32), ${stateName}_1_prevSalt.hex(32)));
            ${stateName}_0_nullifier = generalise(${stateName}_0_nullifier.hex(32, 31)); // truncate
            ${stateName}_1_nullifier = generalise(${stateName}_1_nullifier.hex(32, 31)); // truncate`;
        case 'whole':
          return `
            let ${stateName}_nullifier = ${stateName}_commitmentExists ? generalise(utils.shaHash(${stateName}_stateVarId, secretKey.hex(32), ${stateName}_prevSalt.hex(32))) : generalise(utils.shaHash(${stateName}_stateVarId, generalise(0).hex(32), ${stateName}_prevSalt.hex(32)));
            \n${stateName}_nullifier = generalise(${stateName}_nullifier.hex(32, 31)); // truncate`;
        default:
          throw new TypeError(fields.stateType);
      }

    case 'CalculateCommitment':
      // once per state
      switch (fields.stateType) {
        case 'increment':
          return `
          \nconst ${stateName}_newSalt = generalise(utils.randomHex(32));
          \nlet ${stateName}_newCommitment = generalise(utils.shaHash(${stateName}_stateVarId, ${increment}.hex(32), ${stateName}_newOwnerPublicKey.hex(32), ${stateName}_newSalt.hex(32)));
          \n${stateName}_newCommitment = generalise(${stateName}_newCommitment.hex(32, 31)); // truncate`;
        case 'decrement':
          return `
            \nconst ${stateName}_2_newSalt = generalise(utils.randomHex(32));
            \nlet ${stateName}_change = parseInt(${stateName}_0_prev.integer, 10) + parseInt(${stateName}_1_prev.integer, 10) - parseInt(${increment}.integer, 10);
            \n${stateName}_change = generalise(${stateName}_change);
            \nlet ${stateName}_2_newCommitment = generalise(utils.shaHash(${stateName}_stateVarId, ${stateName}_change.hex(32), publicKey.hex(32), ${stateName}_2_newSalt.hex(32)));
            \n${stateName}_2_newCommitment = generalise(${stateName}_2_newCommitment.hex(32, 31)); // truncate`;
        case 'whole':
          return `
            \nconst ${stateName}_newSalt = generalise(utils.randomHex(32));
            \nlet ${stateName}_newCommitment = generalise(utils.shaHash(${stateName}_stateVarId, ${stateName}.hex(32), ${stateName}_newOwnerPublicKey.hex(32), ${stateName}_newSalt.hex(32)));
            \n${stateName}_newCommitment = generalise(${stateName}_newCommitment.hex(32, 31)); // truncate`;
        default:
          throw new TypeError(fields.stateType);
      }

    case 'GenerateProof':
      // once per state
      switch (fields.stateType) {
        case 'increment':
          return `
              ${stateVarIds.join('\n')}
              \t${stateName}_newOwnerPublicKey.limbs(32, 8),
              \t${stateName}_newSalt.limbs(32, 8),
              \t${stateName}_newCommitment.integer`;
        case 'decrement':
          return `
              ${parameters.join('\n')}${stateVarIds.join('\n')}
              \tsecretKey.limbs(32, 8),
              \tsecretKey.limbs(32, 8),
              \t${stateName}_0_nullifier.integer,
              \t${stateName}_1_nullifier.integer,
              \t${stateName}_0_prev.integer,
              \t${stateName}_0_prevSalt.limbs(32, 8),
              \t${stateName}_1_prev.integer,
              \t${stateName}_1_prevSalt.limbs(32, 8),
              \t${stateName}_root.integer,
              \t${stateName}_0_index.integer,
              \t${stateName}_0_path.integer,
              \t${stateName}_1_index.integer,
              \t${stateName}_1_path.integer,
              \t${stateName}_newOwnerPublicKey.limbs(32, 8),
              \t${stateName}_2_newSalt.limbs(32, 8),
              \t${stateName}_2_newCommitment.integer`;
        case 'whole':
<<<<<<< HEAD
          switch (reinitialisedOnly) {
            case true:
              return `
                  ${parameters.join('\n')}${stateVarIds.join('\n')}
                  \tsecretKey.limbs(32, 8),
                  \t${stateName}_newOwnerPublicKey.limbs(32, 8),
                  \t${stateName}_newSalt.limbs(32, 8),
                  \t${stateName}_newCommitment.integer`;
            default:
              switch (burnedOnly) {
                case true:
                  return `
                      ${parameters.join('\n')}${stateVarIds.join('\n')}
                      \tsecretKey.limbs(32, 8),
                      \t${stateName}_nullifier.integer,
                      \t${stateName}_prev.limbs(32, 8),
                      \t${stateName}_prevSalt.limbs(32, 8),
                      \t!${stateName}_commitmentExists,
                      \tpublicKey.limbs(32, 8),
                      \t${stateName}_root.integer,
                      \t${stateName}_index.integer,
                      \t${stateName}_path.integer`;
                default:
                  return `
                      ${parameters.join('\n')}${stateVarIds.join('\n')}
                      \tsecretKey.limbs(32, 8),
                      \t${stateName}_nullifier.integer,
                      \t${stateName}_prev.limbs(32, 8),
                      \t${stateName}_prevSalt.limbs(32, 8),
                      \t!${stateName}_commitmentExists,
                      \tpublicKey.limbs(32, 8),
                      \t${stateName}_root.integer,
                      \t${stateName}_index.integer,
                      \t${stateName}_path.integer,
                      \t${stateName}_newOwnerPublicKey.limbs(32, 8),
                      \t${stateName}_newSalt.limbs(32, 8),
                      \t${stateName}_newCommitment.integer`;
              }
          }
=======
          return `
              ${parameters.join('\n')}${stateVarIds.join('\n')}
              \t${stateName}_commitmentExists ? secretKey.limbs(32, 8) : generalise(0).limbs(32, 8),
              \t${stateName}_nullifier.integer,
              \t${stateName}_prev.integer,
              \t${stateName}_prevSalt.limbs(32, 8),
              \t${stateName}_commitmentExists ? 0 : 1,
              \t${stateName}_root.integer,
              \t${stateName}_index.integer,
              \t${stateName}_path.integer,
              \t${stateName}_newOwnerPublicKey.limbs(32, 8),
              \t${stateName}_newSalt.limbs(32, 8),
              \t${stateName}_newCommitment.integer`;
>>>>>>> a5d0ed51
        default:
          throw new TypeError(fields.stateType);
      }

    case 'SendTransaction':
      // we don't use this builder, because sendtx only requires a few lines which are very custom
      break;
    case 'WritePreimage':
      // once per state
      switch (fields.stateType) {
        case 'increment':
          return `
            \npreimage[${stateName}_newCommitment.hex(32)] = {
            \tvalue: ${increment}.integer,
            \tsalt: ${stateName}_newSalt.integer,
            \tpublicKey: ${stateName}_newOwnerPublicKey.integer,
            \tcommitment: ${stateName}_newCommitment.integer,
            };`;
        case 'decrement':
          return `
            \npreimage[generalise(${stateName}_0_oldCommitment).hex(32)].isNullified = true;
            \npreimage[generalise(${stateName}_1_oldCommitment).hex(32)].isNullified = true;
            \npreimage[${stateName}_2_newCommitment.hex(32)] = {
            \tvalue: ${stateName}_change.integer,
            \tsalt: ${stateName}_2_newSalt.integer,
            \tpublicKey: ${stateName}_newOwnerPublicKey.integer,
            \tcommitment: ${stateName}_2_newCommitment.integer,
            };`;
        case 'whole':
          switch (burnedOnly) {
            case true:
              return `
                \npreimage.${stateName} = {};`;
            default:
              return `
                \npreimage.${stateName} = {
                \t${stateName}: ${stateName}.integer,
                \tsalt: ${stateName}_newSalt.integer,
                \tpublicKey: ${stateName}_newOwnerPublicKey.integer,
                \tcommitment: ${stateName}_newCommitment.integer,
                };`;
          }
        default:
          throw new TypeError(fields.stateType);
      }

    case 'IntegrationTestBoilerplate':
      return {
        fnimport: `import FUNCTION_NAME from './FUNCTION_NAME.mjs';`,
        prefix: `import { startEventFilter, getSiblingPath } from './common/timber.mjs';\nimport logger from './common/logger.mjs';\nimport web3 from './common/web3.mjs';\n\n
        /**
        Welcome to your zApp's integration test!
        Depending on how your functions interact and the range of inputs they expect, the below may need to be changed.
        e.g. Your input contract has two functions, add() and minus(). minus() cannot be called before an initial add() - the compiler won't know this! You'll need to rearrange the below.
        e.g. The function add() only takes numbers greater than 100. The compiler won't know this, so you'll need to change the call to add() below.
        The transpiler automatically fills in any ZKP inputs for you and provides some dummy values for the original zol function.
        NOTE: if any non-secret functions need to be called first, the transpiler won't know! You'll need to add those calls below.
        NOTE: if you'd like to keep track of your commitments, check out ./common/db/preimage. Remember to delete this file if you'd like to start fresh with a newly deployed contract.
        */
        const sleep = ms => new Promise(r => setTimeout(r, ms));
        let leafIndex;
        // eslint-disable-next-line func-names
         describe('CONTRACT_NAME', async function () {
          this.timeout(3660000);
          try {
            await web3.connect();
          } catch (err) {
            throw new Error(err);
          }`,
        suffix: `});`,
        // below regex extracts everything below the first 'describe' (i.e. the outer test function)
        function: `// eslint-disable-next-line func-names \n ${
          fs.readFileSync(testReadPath, 'utf8').match(/describe?[\s\S]*/g)[0]
        }`,
      };
    case 'ZappFilesBoilerplate':
      return [
        {
          readPath: 'src/boilerplate/common/bin/setup',
          writePath: '/bin/setup',
          generic: false,
        },
        {
          readPath: 'src/boilerplate/common/bin/startup',
          writePath: '/bin/startup',
          generic: true,
        },
        {
          readPath: 'src/boilerplate/common/config/default.js',
          writePath: '/config/default.js',
          generic: false,
        },
        {
          readPath: 'src/boilerplate/common/migrations/1_initial_migration.js',
          writePath: 'migrations/1_initial_migration.js',
          generic: true,
        },
        {
          readPath: 'src/boilerplate/common/boilerplate-package.json',
          writePath: './package.json',
          generic: true,
        },
        {
          readPath: 'src/boilerplate/common/boilerplate-docker-compose.yml',
          writePath: './docker-compose.zapp.yml',
          generic: true,
        },
        {
          readPath: 'src/boilerplate/common/boilerplate-Dockerfile',
          writePath: './Dockerfile',
          generic: true,
        },
        {
          readPath: 'src/boilerplate/common/boilerplate-Dockerfile.deployer',
          writePath: './Dockerfile.deployer',
          generic: true,
        },
        {
          readPath: 'src/boilerplate/common/entrypoint.sh',
          writePath: './entrypoint.sh',
          generic: true,
        },
        {
          readPath: 'src/boilerplate/common/truffle-config.js',
          writePath: './truffle-config.js',
          generic: true,
        },
      ];
    default:
      throw new TypeError(nodeType);
  }
}<|MERGE_RESOLUTION|>--- conflicted
+++ resolved
@@ -217,7 +217,6 @@
               \t${stateName}_2_newSalt.limbs(32, 8),
               \t${stateName}_2_newCommitment.integer`;
         case 'whole':
-<<<<<<< HEAD
           switch (reinitialisedOnly) {
             case true:
               return `
@@ -236,19 +235,17 @@
                       \t${stateName}_prev.limbs(32, 8),
                       \t${stateName}_prevSalt.limbs(32, 8),
                       \t!${stateName}_commitmentExists,
-                      \tpublicKey.limbs(32, 8),
                       \t${stateName}_root.integer,
                       \t${stateName}_index.integer,
                       \t${stateName}_path.integer`;
                 default:
                   return `
                       ${parameters.join('\n')}${stateVarIds.join('\n')}
-                      \tsecretKey.limbs(32, 8),
+                      \t${stateName}_commitmentExists ? secretKey.limbs(32, 8) : generalise(0).limbs(32, 8),
                       \t${stateName}_nullifier.integer,
                       \t${stateName}_prev.limbs(32, 8),
                       \t${stateName}_prevSalt.limbs(32, 8),
                       \t!${stateName}_commitmentExists,
-                      \tpublicKey.limbs(32, 8),
                       \t${stateName}_root.integer,
                       \t${stateName}_index.integer,
                       \t${stateName}_path.integer,
@@ -257,21 +254,6 @@
                       \t${stateName}_newCommitment.integer`;
               }
           }
-=======
-          return `
-              ${parameters.join('\n')}${stateVarIds.join('\n')}
-              \t${stateName}_commitmentExists ? secretKey.limbs(32, 8) : generalise(0).limbs(32, 8),
-              \t${stateName}_nullifier.integer,
-              \t${stateName}_prev.integer,
-              \t${stateName}_prevSalt.limbs(32, 8),
-              \t${stateName}_commitmentExists ? 0 : 1,
-              \t${stateName}_root.integer,
-              \t${stateName}_index.integer,
-              \t${stateName}_path.integer,
-              \t${stateName}_newOwnerPublicKey.limbs(32, 8),
-              \t${stateName}_newSalt.limbs(32, 8),
-              \t${stateName}_newCommitment.integer`;
->>>>>>> a5d0ed51
         default:
           throw new TypeError(fields.stateType);
       }
