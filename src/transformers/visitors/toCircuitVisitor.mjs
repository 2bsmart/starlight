/* eslint-disable no-param-reassign, no-shadow */

import logger from '../../utils/logger.mjs';
import circuitTypes from '../../types/circuit-types.mjs';
import { traverse } from '../../traverse/traverse.mjs';

export default {
  PragmaDirective: {
    // we ignore the Pragma Directive; it doesn't aid us in creating a circuit
    enter(path, state) {},
    exit(path, state) {},
  },

  ContractDefinition: {
    enter(path, state) {
      const { node, parent } = path;
      node._newASTPointer = parent._newASTPointer;
    },

    exit(path) {},
  },

  FunctionDefinition: {
    enter(path, state) {
      const { node, parent, scope } = path;

      // Check the function for modifications to any global states:
      // we'll need to create a new circuit file if we find one:
      // TODO: will we also need a new circuit file even if we're merely 'referring to' a secret state (because then a nullifier might be needed?)
      let newFile = false;
      if (scope.modifiesSecretState()) {
        newFile = true;
      } else {
        // Not sure what to do 'else', yet.
        // If there are no global state modifications / 'references', then (currently) a circuit isn't needed for this function. In future, this could be a helper function which supports some other state-editing function, in which case a circuit would be needed.
        return;
      }

      if (newFile) {
        // If we've not yet added this function as a node to our newAST, let's do that:
        // Our location in the newAST (parent._newASTPointer) should be Folder.files[].
        // NODEBUILDING
        const newNode = {
          nodeType: 'File',
          name: node.name, // the name of this function
          fileExtension: '.zok',
          nodes: [
            {
              nodeType: 'ImportStatements',
              imports: [
                {
                  nodeType: 'EditableCommitmentImportsBoilerplate',
                },
              ],
            },
            {
              // insert this FunctionDefinition node into our newly created circuit file.
              nodeType: node.nodeType, // FunctionDefinition
              name: 'main',
              body: {},
              parameters: {},
              // no returnParameters
            },
          ],
        };
        node._newASTPointer = newNode.nodes[1]; // eslint-disable-line prefer-destructuring
        parent._newASTPointer.push(newNode);
      } else {
        // Not sure what to do if we're not creating a file...
      }
    },

    exit(path, state) {
      const { node, parent, scope } = path;
      // By this point, we've added a corresponding FunctionDefinition node to the newAST, with the same nodes as the original Solidity function, with some renaming here and there, and stripping out unused data from the oldAST.

      // Now let's add some commitment-related boilerplate!
      const modifiedStateVariableBindings = scope.filterModifiedBindings(
        binding => binding.stateVariable && binding.isSecret,
      );

      if (modifiedStateVariableBindings) {
        // Add a placeholder for common circuit files within the circuits Folder:
        const files = parent._newASTPointer;
        let EditableCommitmentCommonFilesBoilerplateAlreadyExists = false;
        for (const file of files) {
          if (file.nodeType === 'EditableCommitmentCommonFilesBoilerplate') {
            EditableCommitmentCommonFilesBoilerplateAlreadyExists = true;
            break;
          }
        }
        if (!EditableCommitmentCommonFilesBoilerplateAlreadyExists) {
          parent._newASTPointer.push({
            nodeType: 'EditableCommitmentCommonFilesBoilerplate',
          });
        }

        for (const binding of Object.values(modifiedStateVariableBindings)) {
          const stateVarName = binding.node.name

          // Add 'editable commitment'-related parameters to the function's parameters, for each global which is assigned-to within the function:
          const editableCommitmentParameters = circuitTypes.buildEditableCommitmentParameters(stateVarName);
          for (const param of editableCommitmentParameters) {
            node._newASTPointer.parameters.parameters.push(param);
          }

          // Add 'editable commitment' boilerplate code to the body of the function, which does the standard checks:
          // - oldCommitment preimage check
          // - oldCommitment membership & check vs the commitmentRoot
          // - oldCommitment nullifier preimage check
          // - newCommitment preimage check
          // ^^^ do this for each global:
          node._newASTPointer.body.statements.push({
            nodeType: 'EditableCommitmentStatementsBoilerplate',
            privateStateName: stateVarName,
          });
        }

        // Add a commitmentRoot parameter (only 1 commitmentRoot param is needed for all globals being committed to)
        // NODEBUILDING
        node._newASTPointer.parameters.parameters.push({
          nodeType: 'VariableDeclaration',
          name: 'commitmentRoot',
          isPrivate: false,
          typeName: {
            nodeType: 'ElementaryTypeName',
            name: 'field',
          },
        });
      }
    },
  },

  ParameterList: {
    enter(path) {
      const { node, parent } = path;
      const newNode = {
        nodeType: node.nodeType,
        parameters: [],
      };
      node._newASTPointer = newNode.parameters;
      parent._newASTPointer[path.containerName] = newNode;
    },

    exit(path) {},
  },

  Block: {
    enter(path) {
      const { node, parent } = path;
      const newNode = {
        nodeType: node.nodeType,
        statements: [],
      };
      node._newASTPointer = newNode.statements;
      parent._newASTPointer.body = newNode;
    },

    exit(path) {},
  },

  VariableDeclarationStatement: {
    enter(path) {
      const { node, parent } = path;
      const newNode = {
        nodeType: node.nodeType,
        declarations: [],
        initialValue: {},
      };
      node._newASTPointer = newNode;
      parent._newASTPointer.push(newNode);
    },

    exit(path) {},
  },

  BinaryOperation: {
    enter(path) {
      const { node, parent } = path;
      const newNode = {
        nodeType: node.nodeType,
        leftExpression: {},
        rightExpression: {},
      };
      node._newASTPointer = newNode;
      parent._newASTPointer[path.containerName] = newNode;
    },

    exit(path) {},
  },

  Assignment: {
    enter(path, state) {
      const { node, parent } = path;

      const newNode = {
        nodeType: node.nodeType,
        operator: node.operator,
        leftHandSide: {},
        rightHandSide: {},
      };
      node._newASTPointer = newNode;
      parent._newASTPointer.expression = newNode;
    },

    exit(path, state) {},
  },

  ExpressionStatement: {
    enter(path, state) {
      const { node, parent, scope } = path;
      let newNode;
      // ExpressionStatements can contain an Assignment node.
      // If this ExpressionStatement contains an assignment `a = b` to a stateVariable `a`, and if it's the _first_ such assignment in this scope, then this ExpressionStatement needs to become a VariableDeclarationStatement in the circuit's AST, i.e. `field a = b`.
      if (node.expression.nodeType === 'Assignment') {
        const assignmentNode = node.expression;
        const { leftHandSide: lhs, rightHandSide: rhs } = assignmentNode;
<<<<<<< HEAD
        const referencedBinding = path.scope.getReferencedBinding(lhs);
=======
        const referencedBinding = scope.getReferencedBinding(lhs);
>>>>>>> 28c0e543
        const referencedNode = referencedBinding.node;

        // We should only replace the _first_ assignment to this node. Let's look at the scope's modifiedBindings for any prior modifications to this binding:
        const modifiedBinding = scope.modifiedBindings[referencedBinding.id];

        // TODO: could we alternatively look in referencedBinding.modifyingPaths? Possibly not, because that might include modifications from other scopes?
        // TODO: maybe have a 'find within Body' function to go up to the root of the body, and traverse it?
        // TODO: perhaps we could use the path.getFirstSiblingNode function? Or actually, path.getAllPrevSiblingNodes

        if (!modifiedBinding && referencedNode.isSecret) {
          // NODEBUILDING
          newNode = {
            nodeType: 'VariableDeclarationStatement',
            declarations: [
              {
                nodeType: 'VariableDeclaration',
                name: lhs.name,
                isPrivate: false, // despite the original VarDec being 'secret', this VarDec is now within the body of a circuit; hence 'secret' makes no sence. Declaring it as 'false' will help the codeGenerator.
                typeName: {
                  name: 'field',
                  nodeType: 'ElementaryTypeName',
                },
              },
            ],
            initialValue: {
              ...rhs,
            },
          };

          node._newASTPointer = newNode;
          parent._newASTPointer.push(newNode);
          state.skipSubNodes = true;

          // Continue scoping subNodes, so that any references / modifications to bindings are collected. We'll require this data when exiting the tree.
          path.traverse({}, {});

          return;
        }
      }

      newNode = {
        nodeType: node.nodeType,
        expression: {},
      };
      node._newASTPointer = newNode;
      parent._newASTPointer.push(newNode);
    },

    exit(node, parent) {},
  },

  VariableDeclaration: {
    enter(path, state) {
      const { node, parent } = path;
      if (node.stateVariable) {
        // then the node represents assignment of a state variable.
        node._newASTPointer = parent._newASTPointer;
        state.skipSubNodes = true;
        return;
      }

      // if it's not declaration of a state variable, it's (probably) declaration of a new function parameter. We _do_ want to add this to the newAST.
      const newNode = {
        nodeType: node.nodeType,
        name: node.name,
        isPrivate: true, // for the zokrates code generator.
        typeName: {},
      };
      node._newASTPointer = newNode;
      if (Array.isArray(parent._newASTPointer)) {
        parent._newASTPointer.push(newNode);
      } else {
        parent._newASTPointer[path.containerName].push(newNode);
      }
    },

    exit(path) {},
  },

  ElementaryTypeName: {
    enter(path) {
      const { node, parent } = path;
      if (node.name !== 'uint256')
        throw new Error('Currently, only transpilation of "uint256" types is supported');

      const newNode = {
        nodeType: node.nodeType,
        name: 'field', // convert uint types to 'field', for now.
      };

      // node._newASTPointer = // no context needed, because this is a leaf, so we won't be recursing any further.
      parent._newASTPointer[path.containerName] = newNode;
    },

    exit(path) {},
  },

  Identifier: {
    enter(path) {
      const { node, parent } = path;
      const newNode = {
        nodeType: node.nodeType,
        name: node.name,
      };

      // node._newASTPointer = // no context needed, because this is a leaf, so we won't be recursing any further.
      parent._newASTPointer[path.containerName] = newNode;
    },

    exit(path) {
      // findReferencedDeclaration example placement:
      // const declaration = findReferencedDeclaration(node, parent);
      // logger.debug('Found ref dec:');
      // console.log(declaration.name, declaration.nodeType);
      // if (dec.sprinkle) console.log(`Which is ${dec.sprinkle}!`);
    },
  },

  Literal: {
    enter(path) {},

    exit(path) {},
  },
};<|MERGE_RESOLUTION|>--- conflicted
+++ resolved
@@ -215,11 +215,7 @@
       if (node.expression.nodeType === 'Assignment') {
         const assignmentNode = node.expression;
         const { leftHandSide: lhs, rightHandSide: rhs } = assignmentNode;
-<<<<<<< HEAD
-        const referencedBinding = path.scope.getReferencedBinding(lhs);
-=======
         const referencedBinding = scope.getReferencedBinding(lhs);
->>>>>>> 28c0e543
         const referencedNode = referencedBinding.node;
 
         // We should only replace the _first_ assignment to this node. Let's look at the scope's modifiedBindings for any prior modifications to this binding:
