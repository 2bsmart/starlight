--- conflicted
+++ resolved
@@ -11,7 +11,6 @@
 import { TODOError, ZKPError } from '../../../error/errors.mjs';
 
 export default {
-<<<<<<< HEAD
   FunctionCall: {
     enter(node) {
       if (
@@ -23,13 +22,6 @@
           node,
         );
     },
-=======
-  PragmaDirective: {
-    // TODO: We should probably check that the `.zol` Pragma is 'supported'. The output Solidity's pragma will be limited to the latest-supported boilerplate code.
-    // However, for now, we'll just inherit the Pragma of the original and hope.
-    enter(path, state) {},
-    exit(path, state) {},
->>>>>>> f6072e2b
   },
 
   StructuredDocumentation: {
