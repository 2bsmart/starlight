--- conflicted
+++ resolved
@@ -246,14 +246,8 @@
         state.unmarkedIncrementation = false;
       }
 
-<<<<<<< HEAD
       expressionNode.isIncremented = path.isIncremented;
       expressionNode.isDecremented = path.isDecremented;
-=======
-      // @Node new properties
-      expressionNode.isIncremented = isIncrementedBool;
-      expressionNode.isDecremented = isDecrementedBool;
->>>>>>> 3f232607
 
       // TODO which node is being incremented?
       if (lhsNode.isUnknown && expressionNode.isDecremented === true) {
