--- conflicted
+++ resolved
@@ -63,13 +63,8 @@
       // Why here? Because we need the indicatorObj of the individual elts before we decide
       const { node, scope } = path;
       const expressionNode = node.expression;
-<<<<<<< HEAD
       if (expressionNode.nodeType === 'FunctionCall') return;
       const lhsNode = expressionNode.leftHandSide || expressionNode.subExpression;
-=======
-      // TODO: EspressionStatement.expression isn't necessarily a node with a leftHandSide.
-      const lhsNode = expressionNode.leftHandSide;
->>>>>>> c566d963
       const { isIncrementedBool, isDecrementedBool } =
         lhsNode.typeDescriptions.typeString !== 'address'
           ? scope.isIncremented(expressionNode, lhsNode)
