--- conflicted
+++ resolved
@@ -26,7 +26,6 @@
 
     exit(path, state) {
       // why here? Because we are looking for whether the secret state is incremented per function scope
-<<<<<<< HEAD
       const { node, scope } = path;
       const fnDefScopes = [];
       const secretVarsInScope = [];
@@ -50,15 +49,6 @@
       Object.keys(secretModifiedIndicators).forEach(stateVarId => {
         const secretVar = secretModifiedIndicators[stateVarId];
         // if (secretVar.stateVariable)
-=======
-      const { scope } = path;
-
-      const secretModifiedIndicators = scope.filterIndicators(
-        ind => ind.binding.isSecret && ind.isModified,
-      );
-      Object.keys(secretModifiedIndicators).forEach(stateVarId => {
-        const secretVar = secretModifiedIndicators[stateVarId];
->>>>>>> 28c0e543
         if (secretVar.isKnown && secretVar.isWhole)
           logger.warn(
             `PEDANTIC: Unnecessary 'known' decorator. Secret state ${secretVar.name} MUST be known, due to: ${secretVar.isWholeReason}`,
