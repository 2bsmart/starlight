--- conflicted
+++ resolved
@@ -61,7 +61,6 @@
         );
       }
 
-<<<<<<< HEAD
       if (
         (varDec.isKnown && node.isUnknown) ||
         (varDec.isUnknown && node.isKnown)
@@ -70,26 +69,6 @@
           `Variable ${node.name} is marked as both unknown and known. Try removing 'known' from decremented states`,
           node,
         );
-=======
-      // Collect all paths which reference this variable throughout the contract.
-      let refPaths;
-      if (varDec.mappingKeys) {
-        refPaths = [];
-        Object.keys(varDec.mappingKeys).forEach(key => {
-          varDec.mappingKeys[key].referencingPaths.forEach(referencingPath => {
-            refPaths.push(referencingPath);
-          });
-        });
-      } else {
-        refPaths = varDec.referencingPaths;
-      }
-
-      // TODO: doesn't this result in lots of duplicate checks, every time an Indicator is encountered? Shouldn't this loop happen at the 'binding' level, rather than at the 'per node' level?
-      refPaths.forEach(p => {
-        if ((p.node.isKnown && node.isUnknown) || (p.node.isUnknown && node.isKnown))
-          throw new Error(`Identifier ${node.name} is marked as unknown and known.`);
-      });
->>>>>>> 3f232607
 
       // @Binding new properties
       if (node.isKnown) varDec.isKnown = node.isKnown;
