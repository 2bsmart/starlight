/* eslint-disable no-param-reassign, no-shadow, no-unused-vars */

import cloneDeep from 'lodash.clonedeep';
import logger from '../../../utils/logger.mjs';
import { traverse, traversePathsFast } from '../../../traverse/traverse.mjs';

export default {
  SourceUnit: {
    enter(path, state) {},

    exit(path, state) {},
  },

  PragmaDirective: {
    // TODO: We should probably check that the `.zsol` Pragma is 'supported'. The output Solidity's pragma will be limited to the latest-supported boilerplate code.
    // However, for now, we'll just inherit the Pragma of the original and hope.
    enter(path, state) {},
    exit(path, state) {},
  },

  ContractDefinition: {
    enter(path, state) {},

    exit(path, state) {
      const { scope } = path;
      scope.isNullifiable();
    },
  },

  FunctionDefinition: {
    enter(path, state) {},

<<<<<<< HEAD
    exit(path, state) {
    },
=======
    exit(path, state) {},
>>>>>>> 8cce5196
  },

  ParameterList: {
    enter(path) {},

    exit(path) {},
  },

  Block: {
    enter(path) {},

    exit(path) {},
  },

  VariableDeclarationStatement: {
    enter(path, state) {},

    exit(path) {},
  },

  BinaryOperation: {
    enter(path) {},

    exit(path) {},
  },

  Assignment: {
    enter(path, state) {},

    exit(path, state) {},
  },

  ExpressionStatement: {
    enter(path, state) {},

    exit(path, state) {
      const { node, scope } = path;
      // Here we look at each statement and decide whether it's a nullification
      if (node.expression.nodeType === 'FunctionCall') return;
      let referencedBinding;
      let referencedIndicator;
      // a small visitor to get the correct identifier to add to nullifyingPaths (differs for mapping vs uint)
      const getIdentifierPath = (thisPath, newState) => {
        if (thisPath.node.nodeType === 'Identifier' && thisPath.node.id === newState.id) {
          newState.stopTraversal = true;
          newState.path = thisPath;
        }
      };
      const newState = {};
      traversePathsFast(path, getIdentifierPath, newState);
      // we get the relevant bindings of the lhs and initialise binding.nullifyingPaths (if doesnt exist)
      switch (node.expression.leftHandSide.nodeType) {
        case 'Identifier':
          newState.id = node.expression.leftHandSide.id;
          traversePathsFast(path, getIdentifierPath, newState);
          referencedBinding = scope.getReferencedBinding(node.expression.leftHandSide);
          referencedIndicator =
            scope.indicators[node.expression.leftHandSide.referencedDeclaration];
          if (!referencedIndicator) return;
          if (!referencedBinding.nullifyingPaths) {
            referencedBinding.nullifyingPaths = [];
            referencedBinding.nullificationCount = 0;
            referencedIndicator.nullifyingPaths = [];
            referencedIndicator.nullificationCount = 0;
          } else if (!referencedIndicator.nullifyingPaths) {
            // we have a separate statement for init just the indicator obj, since indicators are per function, while bindings are per contract
            referencedIndicator.nullifyingPaths = [];
            referencedIndicator.nullificationCount = 0;
          }
          break;
        case 'IndexAccess':
          newState.id = node.expression.leftHandSide.baseExpression.id;
          traversePathsFast(path, getIdentifierPath, newState);
          const mappingKey = scope.getMappingKeyIndicator(node.expression.leftHandSide);
          referencedBinding = scope.getReferencedBinding(
            node.expression.leftHandSide.baseExpression,
          ).mappingKey[mappingKey];
          referencedIndicator =
            scope.indicators[node.expression.leftHandSide.baseExpression.referencedDeclaration]
              .mappingKey[mappingKey];
          if (!referencedBinding.nullifyingPaths) {
            referencedBinding.nullifyingPaths = [];
            referencedBinding.nullificationCount = 0;
            referencedIndicator.nullifyingPaths = [];
            referencedIndicator.nullificationCount = 0;
          } else if (!referencedIndicator.nullifyingPaths) {
            // we have a separate statement for init just the indicator obj, since indicators are per function, while bindings are per contract
            referencedIndicator.nullifyingPaths = [];
            referencedIndicator.nullificationCount = 0;
          }
          break;
        default:
          referencedBinding = {};
          referencedIndicator = {};
          break;
      }
      // then look at the node.expression to see if its incremented and/or the lhs to see if the state is whole
      // whole or decrement: we have a nullification
      switch (node.expression.isIncremented) {
        case true:
          if (node.expression.isDecremented) {
            node.expression.isNullification = true;
            referencedBinding.isNullified = true;
            referencedBinding.nullifyingPaths.push(newState.path);
            referencedBinding.nullificationCount++;
            referencedIndicator.nullifyingPaths.push(newState.path);
            referencedIndicator.nullificationCount++;
            scope.addNullifyingPath(newState.path);
            break;
          } else if (node.expression.leftHandSide.isKnown || node.expression.leftHandSide.isWhole) {
            node.expression.isNullification = true;
            referencedBinding.isNullified = true;
            referencedBinding.nullifyingPaths.push(newState.path);
            referencedBinding.nullificationCount++;
            referencedIndicator.nullifyingPaths.push(newState.path);
            referencedIndicator.nullificationCount++;
            scope.addNullifyingPath(newState.path);
            break;
          } else {
            node.expression.isNullification = false;
            break;
          }
        case false:
          node.expression.isNullification = true;
          referencedBinding.isNullified = true;
          referencedBinding.nullifyingPaths.push(newState.path);
          referencedBinding.nullificationCount++;
          referencedIndicator.nullifyingPaths.push(newState.path);
          referencedIndicator.nullificationCount++;
          scope.addNullifyingPath(newState.path);
          break;
        default:
          // everything should be marked as isIncremented: true/false
          throw new Error(`Expression id ${node.expression.id} not marked as incremented.`);
      }
    },
  },

  VariableDeclaration: {
    enter(path, state) {},

    exit(path) {},
  },

  ElementaryTypeName: {
    enter(path) {},

    exit(path) {},
  },

  Identifier: {
    enter(path) {},

    exit(path) {},
  },

  Literal: {
    enter(path) {},

    exit(path) {},
  },
};<|MERGE_RESOLUTION|>--- conflicted
+++ resolved
@@ -30,12 +30,7 @@
   FunctionDefinition: {
     enter(path, state) {},
 
-<<<<<<< HEAD
-    exit(path, state) {
-    },
-=======
     exit(path, state) {},
->>>>>>> 8cce5196
   },
 
   ParameterList: {
