/* eslint-disable no-param-reassign, no-shadow, no-unused-vars */

import cloneDeep from 'lodash.clonedeep';
import logger from '../../../utils/logger.mjs';
import { traverse, traversePathsFast } from '../../../traverse/traverse.mjs';

export default {
  SourceUnit: {
    enter(path, state) {},

    exit(path, state) {},
  },

  PragmaDirective: {
    // TODO: We should probably check that the `.zsol` Pragma is 'supported'. The output Solidity's pragma will be limited to the latest-supported boilerplate code.
    // However, for now, we'll just inherit the Pragma of the original and hope.
    enter(path, state) {},
    exit(path, state) {},
  },

  ContractDefinition: {
    enter(path, state) {},

    exit(path, state) {},
  },

  FunctionDefinition: {
    enter(path, state) {},

    exit(path, state) {
      const { scope } = path;
      scope.isNullifiable();
    },
  },

  ParameterList: {
    enter(path) {},

    exit(path) {},
  },

  Block: {
    enter(path) {},

    exit(path) {},
  },

  VariableDeclarationStatement: {
    enter(path, state) {},

    exit(path) {},
  },

  BinaryOperation: {
    enter(path) {},

    exit(path) {},
  },

  Assignment: {
    enter(path, state) {},

    exit(path, state) {},
  },

  ExpressionStatement: {
    enter(path, state) {},

    exit(path, state) {
      const { node, scope } = path;
      // Here we look at each statement and decide whether it's a nullification
      if (node.expression.nodeType === 'FunctionCall') return;
      let referencedBinding;
      let referencedIndicator;
      // a small visitor to get the correct identifier to add to nullifyingPaths (differs for mapping vs uint)
      const getIdentifierPath = (thisPath, newState) => {
        if (thisPath.node.nodeType === 'Identifier' && thisPath.node.id === newState.id) {
          newState.stopTraversal = true;
          newState.path = thisPath;
        }
      };
      const newState = {};
      traversePathsFast(path, getIdentifierPath, newState);
      // we get the relevant bindings of the lhs and initialise binding.nullifyingPaths (if doesnt exist)
      switch (node.expression.leftHandSide.nodeType) {
        case 'Identifier':
<<<<<<< HEAD
          logger.debug(scope);
=======
          newState.id = node.expression.leftHandSide.id;
          traversePathsFast(path, getIdentifierPath, newState);
>>>>>>> 66e02686
          referencedBinding = scope.getReferencedBinding(node.expression.leftHandSide);
          referencedIndicator =
            scope.indicators[node.expression.leftHandSide.referencedDeclaration];
          if (!referencedIndicator) return;
          if (!referencedBinding.nullifyingPaths) {
            referencedBinding.nullifyingPaths = [];
            referencedIndicator.nullifyingPaths = [];
          } else if (!referencedIndicator.nullifyingPaths) {
            // we have a separate statement for init just the indicator obj, since indicators are per function, while bindings are per contract
            referencedIndicator.nullifyingPaths = [];
          }
          break;
<<<<<<< HEAD
        case 'IndexAccess': {
=======
        case 'IndexAccess':
          newState.id = node.expression.leftHandSide.baseExpression.id;
          traversePathsFast(path, getIdentifierPath, newState);
>>>>>>> 66e02686
          const mappingKey = scope.getMappingKeyIndicator(node.expression.leftHandSide);
          referencedBinding = scope.getReferencedBinding(
            node.expression.leftHandSide.baseExpression,
          ).mappingKey[mappingKey];
          referencedIndicator =
            scope.indicators[node.expression.leftHandSide.baseExpression.referencedDeclaration]
              .mappingKey[mappingKey];
          if (!referencedBinding.nullifyingPaths) {
            referencedBinding.nullifyingPaths = [];
            referencedIndicator.nullifyingPaths = [];
          } else if (!referencedIndicator.nullifyingPaths) {
            // we have a separate statement for init just the indicator obj, since indicators are per function, while bindings are per contract
            referencedIndicator.nullifyingPaths = [];
          }
          break;
        }
        default:
          referencedBinding = {};
          referencedIndicator = {};
          break;
      }
      // then look at the node.expression to see if its incremented and/or the lhs to see if the state is whole
      // whole or decrement: we have a nullification

      switch (node.expression.isIncremented) {
        case true:
          if (node.expression.isDecremented) {
            node.expression.isNullification = true;
            referencedBinding.isNullified = true;
            referencedBinding.nullifyingPaths.push(newState.path);
            referencedIndicator.nullifyingPaths.push(newState.path);
            scope.addNullifyingPath(newState.path);
            break;
          } else if (node.expression.leftHandSide.isKnown || node.expression.leftHandSide.isWhole) {
            node.expression.isNullification = true;
            referencedBinding.isNullified = true;
            referencedBinding.nullifyingPaths.push(newState.path);
            referencedIndicator.nullifyingPaths.push(newState.path);
            scope.addNullifyingPath(newState.path);
            break;
          } else {
            node.expression.isNullification = false;
            break;
          }
        case false:
          node.expression.isNullification = true;
          referencedBinding.isNullified = true;
          referencedBinding.nullifyingPaths.push(newState.path);
          referencedIndicator.nullifyingPaths.push(newState.path);
          scope.addNullifyingPath(newState.path);
          break;
        default:
          // everything should be marked as isIncremented: true/false
          throw new Error(`Expression id ${node.expression.id} not marked as incremented.`);
      }
    },
  },

  VariableDeclaration: {
    enter(path, state) {},

    exit(path) {},
  },

  ElementaryTypeName: {
    enter(path) {},

    exit(path) {},
  },

  Identifier: {
    enter(path) {},

    exit(path) {},
  },

  Literal: {
    enter(path) {},

    exit(path) {},
  },
};<|MERGE_RESOLUTION|>--- conflicted
+++ resolved
@@ -84,12 +84,8 @@
       // we get the relevant bindings of the lhs and initialise binding.nullifyingPaths (if doesnt exist)
       switch (node.expression.leftHandSide.nodeType) {
         case 'Identifier':
-<<<<<<< HEAD
-          logger.debug(scope);
-=======
           newState.id = node.expression.leftHandSide.id;
           traversePathsFast(path, getIdentifierPath, newState);
->>>>>>> 66e02686
           referencedBinding = scope.getReferencedBinding(node.expression.leftHandSide);
           referencedIndicator =
             scope.indicators[node.expression.leftHandSide.referencedDeclaration];
@@ -102,13 +98,9 @@
             referencedIndicator.nullifyingPaths = [];
           }
           break;
-<<<<<<< HEAD
-        case 'IndexAccess': {
-=======
         case 'IndexAccess':
           newState.id = node.expression.leftHandSide.baseExpression.id;
           traversePathsFast(path, getIdentifierPath, newState);
->>>>>>> 66e02686
           const mappingKey = scope.getMappingKeyIndicator(node.expression.leftHandSide);
           referencedBinding = scope.getReferencedBinding(
             node.expression.leftHandSide.baseExpression,
