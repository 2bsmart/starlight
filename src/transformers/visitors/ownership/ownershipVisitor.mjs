--- conflicted
+++ resolved
@@ -148,22 +148,10 @@
               if (nullPath.parentPath.parentPath.node.id === node.id) continue;
               // break out if we find a key =/= msg.sender
               if (
-<<<<<<< HEAD
-                // prettier-ignore
-                (
-                  nullPath.node.expression.leftHandSide.leftExpression &&
-                  nullPath.node.expression.leftHandSide.leftExpression.indexExpression.expression.name !== 'msg'
-                ) ||
-                (
-                  nullPath.node.expression.leftHandSide.indexExpression &&
-                  nullPath.node.expression.leftHandSide.indexExpression.expression.name !== 'msg'
-                )
-=======
                 (nullPath.parent.leftExpression &&
                   nullPath.parent.leftExpression.indexExpression.expression.name !== 'msg') ||
                 (nullPath.parent.indexExpression &&
                   nullPath.parent.indexExpression.expression.name !== 'msg')
->>>>>>> 66e02686
               ) {
                 msgSenderEverywhere = false;
                 break;
@@ -184,15 +172,9 @@
           }
           break;
       }
-<<<<<<< HEAD
-      logger.debug(scope.getReferencedBinding(lhsIdentifier));
-      logger.debug('------');
-      logger.debug(scope.indicators[lhsIdentifier.referencedDeclaration]);
-=======
-      // console.log(scope.getReferencedBinding(lhsIdentifier));
-      // console.log('------');
-      // console.log(scope.indicators[lhsIdentifier.referencedDeclaration]);
->>>>>>> 66e02686
+      // logger.debug(scope.getReferencedBinding(lhsIdentifier));
+      // logger.debug('------');
+      // logger.debug(scope.indicators[lhsIdentifier.referencedDeclaration]);
     },
   },
 
