import Listr from 'listr';
import removeDecorators from './parse/removeDecorators.mjs';
import redecorate from './parse/redecorate.mjs';
import compile from './solc.mjs';

import checks from './transformers/checks.mjs';
import ownership from './transformers/ownership.mjs';
import toCircuit from './transformers/toCircuit.mjs';
import toContract from './transformers/toContract.mjs';
import toOrchestration from './transformers/toOrchestration.mjs';

// Original funtion before listr - might choose to revert back to this simple function.
const zappify = options => {
  const { deDecoratedFile, toRedecorate } = removeDecorators(options);

  const solAST = compile(deDecoratedFile, options);

  const zsolAST = redecorate(solAST, toRedecorate, options);

  let path = checks(zsolAST, options);

  path = ownership(path, options);

<<<<<<< HEAD
  if (options.isTest && options.testType === 'prelim') return path;

=======
>>>>>>> 66e02686
  // toOrchestration(zsolAST, options);
  //
  // toCircuit(zsolAST, options);
  //
  // toContract(zsolAST, options);

<<<<<<< HEAD
=======
  if (options.isTest) return path.scope.indicators;

>>>>>>> 66e02686
  return path;
};

// const tasks = new Listr([
//   {
//     title: '.zsol => .sol',
//     task: ctx => {
//       const { options } = ctx;
//       const { desprinkledFile, toResprinkle } = desprinkle(options);
//       ctx.desprinkledFile = desprinkledFile;
//       ctx.toResprinkle = toResprinkle;
//     },
//   },
//   {
//     title: '.sol => .sol AST',
//     task: ctx => {
//       const { desprinkledFile, options } = ctx;
//       const solAST = compile(desprinkledFile, options);
//       ctx.solAST = solAST;
//     },
//   },
//   {
//     title: '.sol AST => .zsol AST',
//     task: ctx => {
//       const { solAST, toResprinkle, options } = ctx;
//       const zsolAST = resprinkle(solAST, toResprinkle, options);
//       ctx.zsolAST = zsolAST;
//     },
//   },
//   {
//     title: '.zsol AST => circuit AST => .zok files',
//     task: ctx => {
//       const { zsolAST, options } = ctx;
//       toCircuit(zsolAST, options);
//     },
//   },
// ]);

// const zappify = options => {
//   const ctx = { options };
//   tasks.run(ctx).catch(err => {
//     throw new Error(err);
//   });
// };

export default zappify;<|MERGE_RESOLUTION|>--- conflicted
+++ resolved
@@ -21,22 +21,16 @@
 
   path = ownership(path, options);
 
-<<<<<<< HEAD
   if (options.isTest && options.testType === 'prelim') return path;
 
-=======
->>>>>>> 66e02686
   // toOrchestration(zsolAST, options);
   //
   // toCircuit(zsolAST, options);
   //
   // toContract(zsolAST, options);
 
-<<<<<<< HEAD
-=======
   if (options.isTest) return path.scope.indicators;
 
->>>>>>> 66e02686
   return path;
 };
 
