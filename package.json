{
  "name": "sprinkles",
  "version": "0.0.1",
  "description": "Compiles Zero Knowledge Protocols from Solidity",
  "main": "index.mjs",
  "scripts": {
<<<<<<< HEAD
    "start": "node src/index.mjs -i contracts/assign.sol",
    "sketch": "node src/transformers/sketcher.mjs -i ./sprinkled_ast.json",
    "demo": "node STC/stc.mjs",
    "example": "node src/transformers/exampleTransformer.mjs -i ./sprinkled_ast.json",
    "circuit": "node src/transformers/toCircuit.mjs -i ./sprinkled_ast.json"
=======
    "start": "node src/index.mjs -i examples/cases/uninit_global/assign.sol",
    "setup-zkp": "node /app/src/utils/zkp-setup.mjs -i assign",
    "write-vk": "node /app/write-vk.mjs -i assign",
    "test": "./bin/startup && docker-compose run sprinkles npx mocha --exit --require @babel/register 'test/test.mjs'"
>>>>>>> 631d1fad
  },
  "repository": {
    "type": "git",
    "url": "git+https://github.com/EYBlockchain/sprinkles.git"
  },
  "keywords": [
    "zkp",
    "compiler",
    "transpiler",
    "solidity"
  ],
  "author": "iAmMichaelConnor, MirandaWood, ChaitanyaKonda, Westlad",
  "license": "CC0-1.0",
  "bugs": {
    "url": "https://github.com/EYBlockchain/sprinkles/issues"
  },
  "homepage": "https://github.com/EYBlockchain/sprinkles#readme",
  "dependencies": {
    "@babel/register": "^7.11.5",
    "@truffle/contract": "^4.2.21",
    "axios": "^0.19.2",
    "config": "^3.3.1",
    "general-number": "^1.0.1",
    "replace-in-file": "^6.1.0",
    "solc": "0.7.1",
    "truffle": "^5.1.39",
    "web3": "^1.2.11",
    "winston": "^3.3.3",
    "yargs": "^15.4.1",
    "zkp-utils": "^1.0.8"
  },
  "devDependencies": {
    "cod-scripts": "^3.2.0",
    "husky": "^4.2.5",
    "prettier": "^2.0.5",
    "prettier-plugin-solidity": "^1.0.0-alpha.54",
    "eslint": "^5.16.0"
  }
}<|MERGE_RESOLUTION|>--- conflicted
+++ resolved
@@ -4,18 +4,15 @@
   "description": "Compiles Zero Knowledge Protocols from Solidity",
   "main": "index.mjs",
   "scripts": {
-<<<<<<< HEAD
-    "start": "node src/index.mjs -i contracts/assign.sol",
+    "start": "node src/index.mjs -i examples/cases/uninit_global/assign.sol",
+    "setup-zkp": "node /app/src/utils/zkp-setup.mjs -i assign",
+    "write-vk": "node /app/write-vk.mjs -i assign",
+    "test": "./bin/startup && docker-compose run sprinkles npx mocha --exit --require @babel/register 'test/test.mjs'",
+    "create-ast": "node src/index.mjs -i contracts/assign.sol",
     "sketch": "node src/transformers/sketcher.mjs -i ./sprinkled_ast.json",
     "demo": "node STC/stc.mjs",
     "example": "node src/transformers/exampleTransformer.mjs -i ./sprinkled_ast.json",
     "circuit": "node src/transformers/toCircuit.mjs -i ./sprinkled_ast.json"
-=======
-    "start": "node src/index.mjs -i examples/cases/uninit_global/assign.sol",
-    "setup-zkp": "node /app/src/utils/zkp-setup.mjs -i assign",
-    "write-vk": "node /app/write-vk.mjs -i assign",
-    "test": "./bin/startup && docker-compose run sprinkles npx mocha --exit --require @babel/register 'test/test.mjs'"
->>>>>>> 631d1fad
   },
   "repository": {
     "type": "git",
