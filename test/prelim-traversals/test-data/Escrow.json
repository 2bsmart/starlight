{
  "scopes": [
    {
      "scopeId": 108,
      "scopeType": "SourceUnit",
      "bindings": {
        "107": {
          "kind": "ContractDefinition",
          "id": 107,
          "name": "Escrow"
        }
      },
      "referencedBindings": {},
      "modifiedBindings": {},
      "nullifiedBindings": {},
      "indicators": {}
    },
    {
      "scopeId": 107,
      "scopeName": "Escrow",
      "scopeType": "ContractDefinition",
      "bindings": {
        "4": {
          "kind": "VariableDeclaration",
          "id": 4,
          "name": "owner",
          "stateVariable": true,
          "isSecret": false,
          "isReferenced": true,
          "referenceCount": 1,
          "referencingPaths": [
            16
          ],
          "isModified": true,
          "modificationCount": 1,
          "modifyingPaths": [
            16
          ],
          "isNullified": false,
          "nullificationCount": 0,
          "nullifyingPaths": [],
          "increments": [],
          "decrements": [],
          "isMapping": false,
          "mappingKey": null,
          "isKnown": false,
          "isWhole": false,
          "isPartitioned": false,
          "isOwned": false,
          "owner": null
        },
        "8": {
          "kind": "VariableDeclaration",
          "id": 8,
          "name": "balances",
          "stateVariable": true,
          "isSecret": true,
          "isReferenced": true,
          "referenceCount": 0,
          "referencingPaths": [],
          "isModified": true,
          "modificationCount": 0,
          "modifyingPaths": [],
          "isNullified": true,
          "nullificationCount": 0,
          "nullifyingPaths": [],
          "increments": [
            {
              "id": 54,
              "name": "amount",
              "nodeType": "Identifier",
              "overloadedDeclarations": [],
              "referencedDeclaration": 30,
              "src": "573:6:1",
              "typeDescriptions": {
                "typeIdentifier": "t_uint256",
                "typeString": "uint256"
              }
            },
            {
              "id": 75,
              "name": "amount",
              "nodeType": "Identifier",
              "overloadedDeclarations": [],
              "referencedDeclaration": 62,
              "src": "732:6:1",
              "typeDescriptions": {
                "typeIdentifier": "t_uint256",
                "typeString": "uint256"
              }
            }
          ],
          "decrements": [
            {
              "id": 69,
              "name": "amount",
              "nodeType": "Identifier",
              "overloadedDeclarations": [],
              "referencedDeclaration": 62,
              "src": "692:6:1",
              "typeDescriptions": {
                "typeIdentifier": "t_uint256",
                "typeString": "uint256"
              }
            },
            {
              "id": 88,
              "name": "amount",
              "nodeType": "Identifier",
              "overloadedDeclarations": [],
              "referencedDeclaration": 81,
              "src": "830:6:1",
              "typeDescriptions": {
                "typeIdentifier": "t_uint256",
                "typeString": "uint256"
              }
            }
          ],
          "isMapping": true,
          "mappingKey": {
            "msg": {
              "referencedKey": 51,
              "referencedKeyNodeType": "t_magic_message",
              "referencedKeyisParam": false,
              "referencedKeyisMsg": true,
              "isSecret": true,
              "isReferenced": true,
              "referenceCount": 3,
              "referencingPaths": [
                50,
                65,
                84
              ],
              "isModified": true,
              "modificationCount": 3,
              "modifyingPaths": [
                50,
                65,
                84
              ],
              "isWhole": false,
              "isPartitioned": true,
<<<<<<< HEAD
=======
              "isNullified": true,
>>>>>>> 01d2d828
              "nullifyingPaths": [
                65,
                84
              ],
              "nullificationCount": 2,
              "owner": {
                "id": 85,
                "name": "msg",
                "nodeType": "Identifier",
                "overloadedDeclarations": [],
                "referencedDeclaration": 4294967281,
                "src": "815:3:1",
                "typeDescriptions": {
                  "typeIdentifier": "t_magic_message",
                  "typeString": "msg"
                }
              },
              "isOwned": true
            },
            "recipient": {
              "referencedKey": 73,
              "referencedKeyNodeType": "VariableDeclaration",
              "referencedKeyisParam": true,
              "referencedKeyisMsg": false,
              "isSecret": true,
              "isReferenced": true,
              "referenceCount": 1,
              "referencingPaths": [
                72
              ],
              "isModified": true,
              "modificationCount": 1,
              "modifyingPaths": [
                72
              ],
              "isWhole": false,
              "isPartitioned": true,
              "nullifyingPaths": [],
              "nullificationCount": 0
            }
          },
          "isKnown": false,
          "isWhole": false,
          "isPartitioned": false,
          "isOwned": true,
          "owner": {
            "id": 85,
            "name": "msg",
            "nodeType": "Identifier",
            "overloadedDeclarations": [],
            "referencedDeclaration": 4294967281,
            "src": "815:3:1",
            "typeDescriptions": {
              "typeIdentifier": "t_magic_message",
              "typeString": "msg"
            }
          },
          "isUnknown": true,
          "isPartitionedReason": [
            "Incremented and marked as unknown"
          ]
        },
        "11": {
          "kind": "VariableDeclaration",
          "id": 11,
          "name": "erc20",
          "stateVariable": true,
          "isSecret": false,
          "isReferenced": true,
          "referenceCount": 1,
          "referencingPaths": [
            21
          ],
          "isModified": true,
          "modificationCount": 1,
          "modifyingPaths": [
            21
          ],
          "isNullified": false,
          "nullificationCount": 0,
          "nullifyingPaths": [],
          "increments": [],
          "decrements": [],
          "isMapping": false,
          "mappingKey": null,
          "isKnown": false,
          "isWhole": false,
          "isPartitioned": false,
          "isOwned": false,
          "owner": null
        },
        "28": {
          "kind": "FunctionDefinition",
          "id": 28,
          "name": ""
        },
        "58": {
          "kind": "FunctionDefinition",
          "id": 58,
          "name": "deposit"
        },
        "79": {
          "kind": "FunctionDefinition",
          "id": 79,
          "name": "transfer"
        },
        "106": {
          "kind": "FunctionDefinition",
          "id": 106,
          "name": "withdraw"
        }
      },
      "referencedBindings": {},
      "modifiedBindings": {},
      "nullifiedBindings": {},
      "indicators": {
        "zkSnarkVerificationRequired": true,
        "oldCommitmentAccessRequired": true,
        "nullifiersRequired": true,
        "newCommitmentsRequired": true
      }
    },
    {
      "scopeId": 28,
      "scopeName": "",
      "scopeType": "FunctionDefinition",
      "bindings": {
        "13": {
          "kind": "VariableDeclaration",
          "id": 13,
          "name": "_erc20",
          "stateVariable": false,
          "isSecret": false,
          "isReferenced": false,
          "referenceCount": 0,
          "referencingPaths": [],
          "isModified": false,
          "modificationCount": 0,
          "modifyingPaths": [],
          "isNullified": false,
          "nullificationCount": 0,
          "nullifyingPaths": [],
          "increments": [],
          "decrements": [],
          "isMapping": false,
          "mappingKey": null,
          "isKnown": false,
          "isWhole": false,
          "isPartitioned": false,
          "isOwned": false,
          "owner": null
        }
      },
      "referencedBindings": {
        "4": {
          "kind": "VariableDeclaration",
          "id": 4,
          "name": "owner",
          "stateVariable": true,
          "isSecret": false,
          "isReferenced": true,
          "referenceCount": 1,
          "referencingPaths": [
            16
          ],
          "isModified": true,
          "modificationCount": 1,
          "modifyingPaths": [
            16
          ],
          "isNullified": false,
          "nullificationCount": 0,
          "nullifyingPaths": [],
          "increments": [],
          "decrements": [],
          "isMapping": false,
          "mappingKey": null,
          "isKnown": false,
          "isWhole": false,
          "isPartitioned": false,
          "isOwned": false,
          "owner": null
        },
        "11": {
          "kind": "VariableDeclaration",
          "id": 11,
          "name": "erc20",
          "stateVariable": true,
          "isSecret": false,
          "isReferenced": true,
          "referenceCount": 1,
          "referencingPaths": [
            21
          ],
          "isModified": true,
          "modificationCount": 1,
          "modifyingPaths": [
            21
          ],
          "isNullified": false,
          "nullificationCount": 0,
          "nullifyingPaths": [],
          "increments": [],
          "decrements": [],
          "isMapping": false,
          "mappingKey": null,
          "isKnown": false,
          "isWhole": false,
          "isPartitioned": false,
          "isOwned": false,
          "owner": null
        }
      },
      "modifiedBindings": {
        "4": {
          "kind": "VariableDeclaration",
          "id": 4,
          "name": "owner",
          "stateVariable": true,
          "isSecret": false,
          "isReferenced": true,
          "referenceCount": 1,
          "referencingPaths": [
            16
          ],
          "isModified": true,
          "modificationCount": 1,
          "modifyingPaths": [
            16
          ],
          "isNullified": false,
          "nullificationCount": 0,
          "nullifyingPaths": [],
          "increments": [],
          "decrements": [],
          "isMapping": false,
          "mappingKey": null,
          "isKnown": false,
          "isWhole": false,
          "isPartitioned": false,
          "isOwned": false,
          "owner": null
        },
        "11": {
          "kind": "VariableDeclaration",
          "id": 11,
          "name": "erc20",
          "stateVariable": true,
          "isSecret": false,
          "isReferenced": true,
          "referenceCount": 1,
          "referencingPaths": [
            21
          ],
          "isModified": true,
          "modificationCount": 1,
          "modifyingPaths": [
            21
          ],
          "isNullified": false,
          "nullificationCount": 0,
          "nullifyingPaths": [],
          "increments": [],
          "decrements": [],
          "isMapping": false,
          "mappingKey": null,
          "isKnown": false,
          "isWhole": false,
          "isPartitioned": false,
          "isOwned": false,
          "owner": null
        }
      },
      "nullifiedBindings": {},
      "indicators": {}
    },
    {
      "scopeId": 58,
      "scopeName": "deposit",
      "scopeType": "FunctionDefinition",
      "bindings": {
        "30": {
          "kind": "VariableDeclaration",
          "id": 30,
          "name": "amount",
          "stateVariable": false,
          "isSecret": false,
          "isReferenced": true,
          "referenceCount": 1,
          "referencingPaths": [
            54
          ],
          "isModified": false,
          "modificationCount": 0,
          "modifyingPaths": [],
          "isNullified": false,
          "nullificationCount": 0,
          "nullifyingPaths": [],
          "increments": [],
          "decrements": [],
          "isMapping": false,
          "mappingKey": null,
          "isKnown": false,
          "isWhole": false,
          "isPartitioned": false,
          "isOwned": false,
          "owner": null
        },
        "34": {
          "kind": "VariableDeclaration",
          "id": 34,
          "name": "hasBalance",
          "stateVariable": false,
          "isSecret": false,
          "isReferenced": false,
          "referenceCount": 0,
          "referencingPaths": [],
          "isModified": false,
          "modificationCount": 0,
          "modifyingPaths": [],
          "isNullified": false,
          "nullificationCount": 0,
          "nullifyingPaths": [],
          "increments": [],
          "decrements": [],
          "isMapping": false,
          "mappingKey": null,
          "isKnown": false,
          "isWhole": false,
          "isPartitioned": false,
          "isOwned": false,
          "owner": null
        }
      },
      "referencedBindings": {
        "8": {
          "referencedKey": 51,
          "referencedKeyNodeType": "t_magic_message",
          "referencedKeyisParam": false,
          "referencedKeyisMsg": true,
          "isSecret": true,
          "isReferenced": true,
          "referenceCount": 3,
          "referencingPaths": [
            50,
            65,
            84
          ],
          "isModified": true,
          "modificationCount": 3,
          "modifyingPaths": [
            50,
            65,
            84
          ],
          "isWhole": false,
          "isPartitioned": true,
<<<<<<< HEAD
=======
          "isNullified": true,
>>>>>>> 01d2d828
          "nullifyingPaths": [
            65,
            84
          ],
          "nullificationCount": 2,
          "owner": {
            "id": 85,
            "name": "msg",
            "nodeType": "Identifier",
            "overloadedDeclarations": [],
            "referencedDeclaration": 4294967281,
            "src": "815:3:1",
            "typeDescriptions": {
              "typeIdentifier": "t_magic_message",
              "typeString": "msg"
            }
          },
          "isOwned": true
        },
        "30": {
          "kind": "VariableDeclaration",
          "id": 30,
          "name": "amount",
          "stateVariable": false,
          "isSecret": false,
          "isReferenced": true,
          "referenceCount": 1,
          "referencingPaths": [
            54
          ],
          "isModified": false,
          "modificationCount": 0,
          "modifyingPaths": [],
          "isNullified": false,
          "nullificationCount": 0,
          "nullifyingPaths": [],
          "increments": [],
          "decrements": [],
          "isMapping": false,
          "mappingKey": null,
          "isKnown": false,
          "isWhole": false,
          "isPartitioned": false,
          "isOwned": false,
          "owner": null
        }
      },
      "modifiedBindings": {
        "8": {
          "kind": "VariableDeclaration",
          "id": 8,
          "name": "balances",
          "stateVariable": true,
          "isSecret": true,
          "isReferenced": true,
          "referenceCount": 0,
          "referencingPaths": [],
          "isModified": true,
          "modificationCount": 0,
          "modifyingPaths": [],
          "isNullified": true,
          "nullificationCount": 0,
          "nullifyingPaths": [],
          "increments": [
            {
              "id": 54,
              "name": "amount",
              "nodeType": "Identifier",
              "overloadedDeclarations": [],
              "referencedDeclaration": 30,
              "src": "573:6:1",
              "typeDescriptions": {
                "typeIdentifier": "t_uint256",
                "typeString": "uint256"
              }
            },
            {
              "id": 75,
              "name": "amount",
              "nodeType": "Identifier",
              "overloadedDeclarations": [],
              "referencedDeclaration": 62,
              "src": "732:6:1",
              "typeDescriptions": {
                "typeIdentifier": "t_uint256",
                "typeString": "uint256"
              }
            }
          ],
          "decrements": [
            {
              "id": 69,
              "name": "amount",
              "nodeType": "Identifier",
              "overloadedDeclarations": [],
              "referencedDeclaration": 62,
              "src": "692:6:1",
              "typeDescriptions": {
                "typeIdentifier": "t_uint256",
                "typeString": "uint256"
              }
            },
            {
              "id": 88,
              "name": "amount",
              "nodeType": "Identifier",
              "overloadedDeclarations": [],
              "referencedDeclaration": 81,
              "src": "830:6:1",
              "typeDescriptions": {
                "typeIdentifier": "t_uint256",
                "typeString": "uint256"
              }
            }
          ],
          "isMapping": true,
          "mappingKey": {
            "msg": {
              "referencedKey": 51,
              "referencedKeyNodeType": "t_magic_message",
              "referencedKeyisParam": false,
              "referencedKeyisMsg": true,
              "isSecret": true,
              "isReferenced": true,
              "referenceCount": 3,
              "referencingPaths": [
                50,
                65,
                84
              ],
              "isModified": true,
              "modificationCount": 3,
              "modifyingPaths": [
                50,
                65,
                84
              ],
              "isWhole": false,
              "isPartitioned": true,
<<<<<<< HEAD
=======
              "isNullified": true,
>>>>>>> 01d2d828
              "nullifyingPaths": [
                65,
                84
              ],
              "nullificationCount": 2,
              "owner": {
                "id": 85,
                "name": "msg",
                "nodeType": "Identifier",
                "overloadedDeclarations": [],
                "referencedDeclaration": 4294967281,
                "src": "815:3:1",
                "typeDescriptions": {
                  "typeIdentifier": "t_magic_message",
                  "typeString": "msg"
                }
              },
              "isOwned": true
            },
            "recipient": {
              "referencedKey": 73,
              "referencedKeyNodeType": "VariableDeclaration",
              "referencedKeyisParam": true,
              "referencedKeyisMsg": false,
              "isSecret": true,
              "isReferenced": true,
              "referenceCount": 1,
              "referencingPaths": [
                72
              ],
              "isModified": true,
              "modificationCount": 1,
              "modifyingPaths": [
                72
              ],
              "isWhole": false,
              "isPartitioned": true,
              "nullifyingPaths": [],
              "nullificationCount": 0
            }
          },
          "isKnown": false,
          "isWhole": false,
          "isPartitioned": false,
          "isOwned": true,
          "owner": {
            "id": 85,
            "name": "msg",
            "nodeType": "Identifier",
            "overloadedDeclarations": [],
            "referencedDeclaration": 4294967281,
            "src": "815:3:1",
            "typeDescriptions": {
              "typeIdentifier": "t_magic_message",
              "typeString": "msg"
            }
          },
          "isUnknown": true,
          "isPartitionedReason": [
            "Incremented and marked as unknown"
          ]
        }
      },
      "nullifiedBindings": {},
      "indicators": {
        "8": {
          "id": 8,
          "name": "balances",
          "referencingPaths": [],
          "referenceCount": 0,
          "modifyingPaths": [],
          "modificationCount": 0,
          "mappingKey": {
            "msg": {
              "referencedKey": 51,
              "referencedKeyNodeType": "t_magic_message",
              "referencedKeyisParam": false,
              "referencedKeyisMsg": true,
              "isReferenced": true,
              "referenceCount": 1,
              "referencingPaths": [
                50
              ],
              "isModified": true,
              "modificationCount": 1,
              "modifyingPaths": [
                50
              ],
              "oldCommitmentAccessRequired": true,
              "newCommitmentRequired": true,
              "isNullified": false,
              "initialisationRequired": true,
              "increments": [
                {
                  "id": 54,
                  "name": "amount",
                  "nodeType": "Identifier",
                  "overloadedDeclarations": [],
                  "referencedDeclaration": 30,
                  "src": "573:6:1",
                  "typeDescriptions": {
                    "typeIdentifier": "t_uint256",
                    "typeString": "uint256"
                  }
                }
              ],
              "decrements": [],
              "isIncremented": true,
              "isDecremented": false,
              "binding": {
                "referencedKey": 51,
                "referencedKeyNodeType": "t_magic_message",
                "referencedKeyisParam": false,
                "referencedKeyisMsg": true,
                "isSecret": true,
                "isReferenced": true,
                "referenceCount": 3,
                "referencingPaths": [
                  50,
                  65,
                  84
                ],
                "isModified": true,
                "modificationCount": 3,
                "modifyingPaths": [
                  50,
                  65,
                  84
                ],
                "isWhole": false,
                "isPartitioned": true,
<<<<<<< HEAD
=======
                "isNullified": true,
>>>>>>> 01d2d828
                "nullifyingPaths": [
                  65,
                  84
                ],
                "nullificationCount": 2,
                "owner": {
                  "id": 85,
                  "name": "msg",
                  "nodeType": "Identifier",
                  "overloadedDeclarations": [],
                  "referencedDeclaration": 4294967281,
                  "src": "815:3:1",
                  "typeDescriptions": {
                    "typeIdentifier": "t_magic_message",
                    "typeString": "msg"
                  }
                },
                "isOwned": true
              },
              "id": 8,
              "isWhole": false,
              "isPartitioned": true,
              "name": "balances[msg]",
              "isPartitionedReason": [
                "Incremented and marked as unknown"
              ],
              "nullifyingPaths": [],
              "nullificationCount": 0
            }
          },
          "isModified": true
        }
      }
    },
    {
      "scopeId": 79,
      "scopeName": "transfer",
      "scopeType": "FunctionDefinition",
      "bindings": {
        "60": {
          "kind": "VariableDeclaration",
          "id": 60,
          "name": "recipient",
          "stateVariable": false,
          "isSecret": true,
          "isReferenced": true,
          "referenceCount": 1,
          "referencingPaths": [
            73
          ],
          "isModified": false,
          "modificationCount": 0,
          "modifyingPaths": [],
          "isNullified": false,
          "nullificationCount": 0,
          "nullifyingPaths": [],
          "increments": [],
          "decrements": [],
          "isMapping": false,
          "mappingKey": null,
          "isKnown": false,
          "isWhole": false,
          "isPartitioned": false,
          "isOwned": false,
          "owner": null
        },
        "62": {
          "kind": "VariableDeclaration",
          "id": 62,
          "name": "amount",
          "stateVariable": false,
          "isSecret": true,
          "isReferenced": true,
          "referenceCount": 2,
          "referencingPaths": [
            69,
            75
          ],
          "isModified": false,
          "modificationCount": 0,
          "modifyingPaths": [],
          "isNullified": false,
          "nullificationCount": 0,
          "nullifyingPaths": [],
          "increments": [],
          "decrements": [],
          "isMapping": false,
          "mappingKey": null,
          "isKnown": false,
          "isWhole": false,
          "isPartitioned": false,
          "isOwned": false,
          "owner": null
        }
      },
      "referencedBindings": {
        "8": {
          "referencedKey": 73,
          "referencedKeyNodeType": "VariableDeclaration",
          "referencedKeyisParam": true,
          "referencedKeyisMsg": false,
          "isSecret": true,
          "isReferenced": true,
          "referenceCount": 1,
          "referencingPaths": [
            72
          ],
          "isModified": true,
          "modificationCount": 1,
          "modifyingPaths": [
            72
          ],
          "isWhole": false,
          "isPartitioned": true,
          "nullifyingPaths": [],
          "nullificationCount": 0
        },
        "60": {
          "kind": "VariableDeclaration",
          "id": 60,
          "name": "recipient",
          "stateVariable": false,
          "isSecret": true,
          "isReferenced": true,
          "referenceCount": 1,
          "referencingPaths": [
            73
          ],
          "isModified": false,
          "modificationCount": 0,
          "modifyingPaths": [],
          "isNullified": false,
          "nullificationCount": 0,
          "nullifyingPaths": [],
          "increments": [],
          "decrements": [],
          "isMapping": false,
          "mappingKey": null,
          "isKnown": false,
          "isWhole": false,
          "isPartitioned": false,
          "isOwned": false,
          "owner": null
        },
        "62": {
          "kind": "VariableDeclaration",
          "id": 62,
          "name": "amount",
          "stateVariable": false,
          "isSecret": true,
          "isReferenced": true,
          "referenceCount": 2,
          "referencingPaths": [
            69,
            75
          ],
          "isModified": false,
          "modificationCount": 0,
          "modifyingPaths": [],
          "isNullified": false,
          "nullificationCount": 0,
          "nullifyingPaths": [],
          "increments": [],
          "decrements": [],
          "isMapping": false,
          "mappingKey": null,
          "isKnown": false,
          "isWhole": false,
          "isPartitioned": false,
          "isOwned": false,
          "owner": null
        }
      },
      "modifiedBindings": {
        "8": {
          "kind": "VariableDeclaration",
          "id": 8,
          "name": "balances",
          "stateVariable": true,
          "isSecret": true,
          "isReferenced": true,
          "referenceCount": 0,
          "referencingPaths": [],
          "isModified": true,
          "modificationCount": 0,
          "modifyingPaths": [],
          "isNullified": true,
          "nullificationCount": 0,
          "nullifyingPaths": [],
          "increments": [
            {
              "id": 54,
              "name": "amount",
              "nodeType": "Identifier",
              "overloadedDeclarations": [],
              "referencedDeclaration": 30,
              "src": "573:6:1",
              "typeDescriptions": {
                "typeIdentifier": "t_uint256",
                "typeString": "uint256"
              }
            },
            {
              "id": 75,
              "name": "amount",
              "nodeType": "Identifier",
              "overloadedDeclarations": [],
              "referencedDeclaration": 62,
              "src": "732:6:1",
              "typeDescriptions": {
                "typeIdentifier": "t_uint256",
                "typeString": "uint256"
              }
            }
          ],
          "decrements": [
            {
              "id": 69,
              "name": "amount",
              "nodeType": "Identifier",
              "overloadedDeclarations": [],
              "referencedDeclaration": 62,
              "src": "692:6:1",
              "typeDescriptions": {
                "typeIdentifier": "t_uint256",
                "typeString": "uint256"
              }
            },
            {
              "id": 88,
              "name": "amount",
              "nodeType": "Identifier",
              "overloadedDeclarations": [],
              "referencedDeclaration": 81,
              "src": "830:6:1",
              "typeDescriptions": {
                "typeIdentifier": "t_uint256",
                "typeString": "uint256"
              }
            }
          ],
          "isMapping": true,
          "mappingKey": {
            "msg": {
              "referencedKey": 51,
              "referencedKeyNodeType": "t_magic_message",
              "referencedKeyisParam": false,
              "referencedKeyisMsg": true,
              "isSecret": true,
              "isReferenced": true,
              "referenceCount": 3,
              "referencingPaths": [
                50,
                65,
                84
              ],
              "isModified": true,
              "modificationCount": 3,
              "modifyingPaths": [
                50,
                65,
                84
              ],
              "isWhole": false,
              "isPartitioned": true,
<<<<<<< HEAD
=======
              "isNullified": true,
>>>>>>> 01d2d828
              "nullifyingPaths": [
                65,
                84
              ],
              "nullificationCount": 2,
              "owner": {
                "id": 85,
                "name": "msg",
                "nodeType": "Identifier",
                "overloadedDeclarations": [],
                "referencedDeclaration": 4294967281,
                "src": "815:3:1",
                "typeDescriptions": {
                  "typeIdentifier": "t_magic_message",
                  "typeString": "msg"
                }
              },
              "isOwned": true
            },
            "recipient": {
              "referencedKey": 73,
              "referencedKeyNodeType": "VariableDeclaration",
              "referencedKeyisParam": true,
              "referencedKeyisMsg": false,
              "isSecret": true,
              "isReferenced": true,
              "referenceCount": 1,
              "referencingPaths": [
                72
              ],
              "isModified": true,
              "modificationCount": 1,
              "modifyingPaths": [
                72
              ],
              "isWhole": false,
              "isPartitioned": true,
              "nullifyingPaths": [],
              "nullificationCount": 0
            }
          },
          "isKnown": false,
          "isWhole": false,
          "isPartitioned": false,
          "isOwned": true,
          "owner": {
            "id": 85,
            "name": "msg",
            "nodeType": "Identifier",
            "overloadedDeclarations": [],
            "referencedDeclaration": 4294967281,
            "src": "815:3:1",
            "typeDescriptions": {
              "typeIdentifier": "t_magic_message",
              "typeString": "msg"
            }
          },
          "isUnknown": true,
          "isPartitionedReason": [
            "Incremented and marked as unknown"
          ]
        }
      },
      "nullifiedBindings": {
        "8": {
          "kind": "VariableDeclaration",
          "id": 8,
          "name": "balances",
          "stateVariable": true,
          "isSecret": true,
          "isReferenced": true,
          "referenceCount": 0,
          "referencingPaths": [],
          "isModified": true,
          "modificationCount": 0,
          "modifyingPaths": [],
          "isNullified": true,
          "nullificationCount": 0,
          "nullifyingPaths": [],
          "increments": [
            {
              "id": 54,
              "name": "amount",
              "nodeType": "Identifier",
              "overloadedDeclarations": [],
              "referencedDeclaration": 30,
              "src": "573:6:1",
              "typeDescriptions": {
                "typeIdentifier": "t_uint256",
                "typeString": "uint256"
              }
            },
            {
              "id": 75,
              "name": "amount",
              "nodeType": "Identifier",
              "overloadedDeclarations": [],
              "referencedDeclaration": 62,
              "src": "732:6:1",
              "typeDescriptions": {
                "typeIdentifier": "t_uint256",
                "typeString": "uint256"
              }
            }
          ],
          "decrements": [
            {
              "id": 69,
              "name": "amount",
              "nodeType": "Identifier",
              "overloadedDeclarations": [],
              "referencedDeclaration": 62,
              "src": "692:6:1",
              "typeDescriptions": {
                "typeIdentifier": "t_uint256",
                "typeString": "uint256"
              }
            },
            {
              "id": 88,
              "name": "amount",
              "nodeType": "Identifier",
              "overloadedDeclarations": [],
              "referencedDeclaration": 81,
              "src": "830:6:1",
              "typeDescriptions": {
                "typeIdentifier": "t_uint256",
                "typeString": "uint256"
              }
            }
          ],
          "isMapping": true,
          "mappingKey": {
            "msg": {
              "referencedKey": 51,
              "referencedKeyNodeType": "t_magic_message",
              "referencedKeyisParam": false,
              "referencedKeyisMsg": true,
              "isSecret": true,
              "isReferenced": true,
              "referenceCount": 3,
              "referencingPaths": [
                50,
                65,
                84
              ],
              "isModified": true,
              "modificationCount": 3,
              "modifyingPaths": [
                50,
                65,
                84
              ],
              "isWhole": false,
              "isPartitioned": true,
<<<<<<< HEAD
=======
              "isNullified": true,
>>>>>>> 01d2d828
              "nullifyingPaths": [
                65,
                84
              ],
              "nullificationCount": 2,
              "owner": {
                "id": 85,
                "name": "msg",
                "nodeType": "Identifier",
                "overloadedDeclarations": [],
                "referencedDeclaration": 4294967281,
                "src": "815:3:1",
                "typeDescriptions": {
                  "typeIdentifier": "t_magic_message",
                  "typeString": "msg"
                }
              },
              "isOwned": true
            },
            "recipient": {
              "referencedKey": 73,
              "referencedKeyNodeType": "VariableDeclaration",
              "referencedKeyisParam": true,
              "referencedKeyisMsg": false,
              "isSecret": true,
              "isReferenced": true,
              "referenceCount": 1,
              "referencingPaths": [
                72
              ],
              "isModified": true,
              "modificationCount": 1,
              "modifyingPaths": [
                72
              ],
              "isWhole": false,
              "isPartitioned": true,
              "nullifyingPaths": [],
              "nullificationCount": 0
            }
          },
          "isKnown": false,
          "isWhole": false,
          "isPartitioned": false,
          "isOwned": true,
          "owner": {
            "id": 85,
            "name": "msg",
            "nodeType": "Identifier",
            "overloadedDeclarations": [],
            "referencedDeclaration": 4294967281,
            "src": "815:3:1",
            "typeDescriptions": {
              "typeIdentifier": "t_magic_message",
              "typeString": "msg"
            }
          },
          "isUnknown": true,
          "isPartitionedReason": [
            "Incremented and marked as unknown"
          ]
        }
      },
      "indicators": {
        "8": {
          "id": 8,
          "name": "balances",
          "referencingPaths": [],
          "referenceCount": 0,
          "modifyingPaths": [],
          "modificationCount": 0,
          "mappingKey": {
            "msg": {
              "referencedKey": 66,
              "referencedKeyNodeType": "t_magic_message",
              "referencedKeyisParam": false,
              "referencedKeyisMsg": true,
              "isReferenced": true,
              "referenceCount": 1,
              "referencingPaths": [
                65
              ],
              "isModified": true,
              "modificationCount": 1,
              "modifyingPaths": [
                65
              ],
              "oldCommitmentAccessRequired": true,
              "newCommitmentRequired": true,
              "isNullified": true,
              "initialisationRequired": true,
              "increments": [],
              "decrements": [
                {
                  "id": 69,
                  "name": "amount",
                  "nodeType": "Identifier",
                  "overloadedDeclarations": [],
                  "referencedDeclaration": 62,
                  "src": "692:6:1",
                  "typeDescriptions": {
                    "typeIdentifier": "t_uint256",
                    "typeString": "uint256"
                  }
                }
              ],
              "isIncremented": true,
              "isDecremented": true,
              "binding": {
                "referencedKey": 51,
                "referencedKeyNodeType": "t_magic_message",
                "referencedKeyisParam": false,
                "referencedKeyisMsg": true,
                "isSecret": true,
                "isReferenced": true,
                "referenceCount": 3,
                "referencingPaths": [
                  50,
                  65,
                  84
                ],
                "isModified": true,
                "modificationCount": 3,
                "modifyingPaths": [
                  50,
                  65,
                  84
                ],
                "isWhole": false,
                "isPartitioned": true,
<<<<<<< HEAD
=======
                "isNullified": true,
>>>>>>> 01d2d828
                "nullifyingPaths": [
                  65,
                  84
                ],
                "nullificationCount": 2,
                "owner": {
                  "id": 85,
                  "name": "msg",
                  "nodeType": "Identifier",
                  "overloadedDeclarations": [],
                  "referencedDeclaration": 4294967281,
                  "src": "815:3:1",
                  "typeDescriptions": {
                    "typeIdentifier": "t_magic_message",
                    "typeString": "msg"
                  }
                },
                "isOwned": true
              },
              "id": 8,
              "isWhole": false,
              "isPartitioned": true,
              "name": "balances[msg]",
              "isPartitionedReason": [
                "Incremented and marked as unknown"
              ],
              "nullifyingPaths": [
                65
              ],
              "nullificationCount": 1
            },
            "recipient": {
              "referencedKey": 73,
              "referencedKeyNodeType": "VariableDeclaration",
              "referencedKeyisParam": true,
              "referencedKeyisMsg": false,
              "isReferenced": true,
              "referenceCount": 1,
              "referencingPaths": [
                72
              ],
              "isModified": true,
              "modificationCount": 1,
              "modifyingPaths": [
                72
              ],
              "oldCommitmentAccessRequired": true,
              "newCommitmentRequired": true,
              "isNullified": false,
              "initialisationRequired": true,
              "isUnknown": true,
              "increments": [
                {
                  "id": 75,
                  "name": "amount",
                  "nodeType": "Identifier",
                  "overloadedDeclarations": [],
                  "referencedDeclaration": 62,
                  "src": "732:6:1",
                  "typeDescriptions": {
                    "typeIdentifier": "t_uint256",
                    "typeString": "uint256"
                  }
                }
              ],
              "decrements": [],
              "isIncremented": true,
              "isDecremented": false,
              "binding": {
                "referencedKey": 73,
                "referencedKeyNodeType": "VariableDeclaration",
                "referencedKeyisParam": true,
                "referencedKeyisMsg": false,
                "isSecret": true,
                "isReferenced": true,
                "referenceCount": 1,
                "referencingPaths": [
                  72
                ],
                "isModified": true,
                "modificationCount": 1,
                "modifyingPaths": [
                  72
                ],
                "isWhole": false,
                "isPartitioned": true,
                "nullifyingPaths": [],
                "nullificationCount": 0
              },
              "id": 8,
              "isWhole": false,
              "isPartitioned": true,
              "name": "balances[recipient]",
              "isPartitionedReason": [
                "Incremented and marked as unknown"
              ],
              "nullifyingPaths": [],
              "nullificationCount": 0
            }
          },
          "isModified": true,
          "isOwned": true
        }
      },
      "onChainKeyRegistry": true
    },
    {
      "scopeId": 106,
      "scopeName": "withdraw",
      "scopeType": "FunctionDefinition",
      "bindings": {
        "81": {
          "kind": "VariableDeclaration",
          "id": 81,
          "name": "amount",
          "stateVariable": false,
          "isSecret": false,
          "isReferenced": true,
          "referenceCount": 1,
          "referencingPaths": [
            88
          ],
          "isModified": false,
          "modificationCount": 0,
          "modifyingPaths": [],
          "isNullified": false,
          "nullificationCount": 0,
          "nullifyingPaths": [],
          "increments": [],
          "decrements": [],
          "isMapping": false,
          "mappingKey": null,
          "isKnown": false,
          "isWhole": false,
          "isPartitioned": false,
          "isOwned": false,
          "owner": null
        },
        "92": {
          "kind": "VariableDeclaration",
          "id": 92,
          "name": "success",
          "stateVariable": false,
          "isSecret": false,
          "isReferenced": false,
          "referenceCount": 0,
          "referencingPaths": [],
          "isModified": false,
          "modificationCount": 0,
          "modifyingPaths": [],
          "isNullified": false,
          "nullificationCount": 0,
          "nullifyingPaths": [],
          "increments": [],
          "decrements": [],
          "isMapping": false,
          "mappingKey": null,
          "isKnown": false,
          "isWhole": false,
          "isPartitioned": false,
          "isOwned": false,
          "owner": null
        }
      },
      "referencedBindings": {
        "8": {
          "referencedKey": 51,
          "referencedKeyNodeType": "t_magic_message",
          "referencedKeyisParam": false,
          "referencedKeyisMsg": true,
          "isSecret": true,
          "isReferenced": true,
          "referenceCount": 3,
          "referencingPaths": [
            50,
            65,
            84
          ],
          "isModified": true,
          "modificationCount": 3,
          "modifyingPaths": [
            50,
            65,
            84
          ],
          "isWhole": false,
          "isPartitioned": true,
<<<<<<< HEAD
=======
          "isNullified": true,
>>>>>>> 01d2d828
          "nullifyingPaths": [
            65,
            84
          ],
          "nullificationCount": 2,
          "owner": {
            "id": 85,
            "name": "msg",
            "nodeType": "Identifier",
            "overloadedDeclarations": [],
            "referencedDeclaration": 4294967281,
            "src": "815:3:1",
            "typeDescriptions": {
              "typeIdentifier": "t_magic_message",
              "typeString": "msg"
            }
          },
          "isOwned": true
        },
        "81": {
          "kind": "VariableDeclaration",
          "id": 81,
          "name": "amount",
          "stateVariable": false,
          "isSecret": false,
          "isReferenced": true,
          "referenceCount": 1,
          "referencingPaths": [
            88
          ],
          "isModified": false,
          "modificationCount": 0,
          "modifyingPaths": [],
          "isNullified": false,
          "nullificationCount": 0,
          "nullifyingPaths": [],
          "increments": [],
          "decrements": [],
          "isMapping": false,
          "mappingKey": null,
          "isKnown": false,
          "isWhole": false,
          "isPartitioned": false,
          "isOwned": false,
          "owner": null
        }
      },
      "modifiedBindings": {
        "8": {
          "kind": "VariableDeclaration",
          "id": 8,
          "name": "balances",
          "stateVariable": true,
          "isSecret": true,
          "isReferenced": true,
          "referenceCount": 0,
          "referencingPaths": [],
          "isModified": true,
          "modificationCount": 0,
          "modifyingPaths": [],
          "isNullified": true,
          "nullificationCount": 0,
          "nullifyingPaths": [],
          "increments": [
            {
              "id": 54,
              "name": "amount",
              "nodeType": "Identifier",
              "overloadedDeclarations": [],
              "referencedDeclaration": 30,
              "src": "573:6:1",
              "typeDescriptions": {
                "typeIdentifier": "t_uint256",
                "typeString": "uint256"
              }
            },
            {
              "id": 75,
              "name": "amount",
              "nodeType": "Identifier",
              "overloadedDeclarations": [],
              "referencedDeclaration": 62,
              "src": "732:6:1",
              "typeDescriptions": {
                "typeIdentifier": "t_uint256",
                "typeString": "uint256"
              }
            }
          ],
          "decrements": [
            {
              "id": 69,
              "name": "amount",
              "nodeType": "Identifier",
              "overloadedDeclarations": [],
              "referencedDeclaration": 62,
              "src": "692:6:1",
              "typeDescriptions": {
                "typeIdentifier": "t_uint256",
                "typeString": "uint256"
              }
            },
            {
              "id": 88,
              "name": "amount",
              "nodeType": "Identifier",
              "overloadedDeclarations": [],
              "referencedDeclaration": 81,
              "src": "830:6:1",
              "typeDescriptions": {
                "typeIdentifier": "t_uint256",
                "typeString": "uint256"
              }
            }
          ],
          "isMapping": true,
          "mappingKey": {
            "msg": {
              "referencedKey": 51,
              "referencedKeyNodeType": "t_magic_message",
              "referencedKeyisParam": false,
              "referencedKeyisMsg": true,
              "isSecret": true,
              "isReferenced": true,
              "referenceCount": 3,
              "referencingPaths": [
                50,
                65,
                84
              ],
              "isModified": true,
              "modificationCount": 3,
              "modifyingPaths": [
                50,
                65,
                84
              ],
              "isWhole": false,
              "isPartitioned": true,
<<<<<<< HEAD
=======
              "isNullified": true,
>>>>>>> 01d2d828
              "nullifyingPaths": [
                65,
                84
              ],
              "nullificationCount": 2,
              "owner": {
                "id": 85,
                "name": "msg",
                "nodeType": "Identifier",
                "overloadedDeclarations": [],
                "referencedDeclaration": 4294967281,
                "src": "815:3:1",
                "typeDescriptions": {
                  "typeIdentifier": "t_magic_message",
                  "typeString": "msg"
                }
              },
              "isOwned": true
            },
            "recipient": {
              "referencedKey": 73,
              "referencedKeyNodeType": "VariableDeclaration",
              "referencedKeyisParam": true,
              "referencedKeyisMsg": false,
              "isSecret": true,
              "isReferenced": true,
              "referenceCount": 1,
              "referencingPaths": [
                72
              ],
              "isModified": true,
              "modificationCount": 1,
              "modifyingPaths": [
                72
              ],
              "isWhole": false,
              "isPartitioned": true,
              "nullifyingPaths": [],
              "nullificationCount": 0
            }
          },
          "isKnown": false,
          "isWhole": false,
          "isPartitioned": false,
          "isOwned": true,
          "owner": {
            "id": 85,
            "name": "msg",
            "nodeType": "Identifier",
            "overloadedDeclarations": [],
            "referencedDeclaration": 4294967281,
            "src": "815:3:1",
            "typeDescriptions": {
              "typeIdentifier": "t_magic_message",
              "typeString": "msg"
            }
          },
          "isUnknown": true,
          "isPartitionedReason": [
            "Incremented and marked as unknown"
          ]
        }
      },
      "nullifiedBindings": {
        "8": {
          "kind": "VariableDeclaration",
          "id": 8,
          "name": "balances",
          "stateVariable": true,
          "isSecret": true,
          "isReferenced": true,
          "referenceCount": 0,
          "referencingPaths": [],
          "isModified": true,
          "modificationCount": 0,
          "modifyingPaths": [],
          "isNullified": true,
          "nullificationCount": 0,
          "nullifyingPaths": [],
          "increments": [
            {
              "id": 54,
              "name": "amount",
              "nodeType": "Identifier",
              "overloadedDeclarations": [],
              "referencedDeclaration": 30,
              "src": "573:6:1",
              "typeDescriptions": {
                "typeIdentifier": "t_uint256",
                "typeString": "uint256"
              }
            },
            {
              "id": 75,
              "name": "amount",
              "nodeType": "Identifier",
              "overloadedDeclarations": [],
              "referencedDeclaration": 62,
              "src": "732:6:1",
              "typeDescriptions": {
                "typeIdentifier": "t_uint256",
                "typeString": "uint256"
              }
            }
          ],
          "decrements": [
            {
              "id": 69,
              "name": "amount",
              "nodeType": "Identifier",
              "overloadedDeclarations": [],
              "referencedDeclaration": 62,
              "src": "692:6:1",
              "typeDescriptions": {
                "typeIdentifier": "t_uint256",
                "typeString": "uint256"
              }
            },
            {
              "id": 88,
              "name": "amount",
              "nodeType": "Identifier",
              "overloadedDeclarations": [],
              "referencedDeclaration": 81,
              "src": "830:6:1",
              "typeDescriptions": {
                "typeIdentifier": "t_uint256",
                "typeString": "uint256"
              }
            }
          ],
          "isMapping": true,
          "mappingKey": {
            "msg": {
              "referencedKey": 51,
              "referencedKeyNodeType": "t_magic_message",
              "referencedKeyisParam": false,
              "referencedKeyisMsg": true,
              "isSecret": true,
              "isReferenced": true,
              "referenceCount": 3,
              "referencingPaths": [
                50,
                65,
                84
              ],
              "isModified": true,
              "modificationCount": 3,
              "modifyingPaths": [
                50,
                65,
                84
              ],
              "isWhole": false,
              "isPartitioned": true,
<<<<<<< HEAD
=======
              "isNullified": true,
>>>>>>> 01d2d828
              "nullifyingPaths": [
                65,
                84
              ],
              "nullificationCount": 2,
              "owner": {
                "id": 85,
                "name": "msg",
                "nodeType": "Identifier",
                "overloadedDeclarations": [],
                "referencedDeclaration": 4294967281,
                "src": "815:3:1",
                "typeDescriptions": {
                  "typeIdentifier": "t_magic_message",
                  "typeString": "msg"
                }
              },
              "isOwned": true
            },
            "recipient": {
              "referencedKey": 73,
              "referencedKeyNodeType": "VariableDeclaration",
              "referencedKeyisParam": true,
              "referencedKeyisMsg": false,
              "isSecret": true,
              "isReferenced": true,
              "referenceCount": 1,
              "referencingPaths": [
                72
              ],
              "isModified": true,
              "modificationCount": 1,
              "modifyingPaths": [
                72
              ],
              "isWhole": false,
              "isPartitioned": true,
              "nullifyingPaths": [],
              "nullificationCount": 0
            }
          },
          "isKnown": false,
          "isWhole": false,
          "isPartitioned": false,
          "isOwned": true,
          "owner": {
            "id": 85,
            "name": "msg",
            "nodeType": "Identifier",
            "overloadedDeclarations": [],
            "referencedDeclaration": 4294967281,
            "src": "815:3:1",
            "typeDescriptions": {
              "typeIdentifier": "t_magic_message",
              "typeString": "msg"
            }
          },
          "isUnknown": true,
          "isPartitionedReason": [
            "Incremented and marked as unknown"
          ]
        }
      },
      "indicators": {
        "8": {
          "id": 8,
          "name": "balances",
          "referencingPaths": [],
          "referenceCount": 0,
          "modifyingPaths": [],
          "modificationCount": 0,
          "mappingKey": {
            "msg": {
              "referencedKey": 85,
              "referencedKeyNodeType": "t_magic_message",
              "referencedKeyisParam": false,
              "referencedKeyisMsg": true,
              "isReferenced": true,
              "referenceCount": 1,
              "referencingPaths": [
                84
              ],
              "isModified": true,
              "modificationCount": 1,
              "modifyingPaths": [
                84
              ],
              "oldCommitmentAccessRequired": true,
              "newCommitmentRequired": true,
              "isNullified": true,
              "initialisationRequired": true,
              "increments": [],
              "decrements": [
                {
                  "id": 88,
                  "name": "amount",
                  "nodeType": "Identifier",
                  "overloadedDeclarations": [],
                  "referencedDeclaration": 81,
                  "src": "830:6:1",
                  "typeDescriptions": {
                    "typeIdentifier": "t_uint256",
                    "typeString": "uint256"
                  }
                }
              ],
              "isIncremented": true,
              "isDecremented": true,
              "binding": {
                "referencedKey": 51,
                "referencedKeyNodeType": "t_magic_message",
                "referencedKeyisParam": false,
                "referencedKeyisMsg": true,
                "isSecret": true,
                "isReferenced": true,
                "referenceCount": 3,
                "referencingPaths": [
                  50,
                  65,
                  84
                ],
                "isModified": true,
                "modificationCount": 3,
                "modifyingPaths": [
                  50,
                  65,
                  84
                ],
                "isWhole": false,
                "isPartitioned": true,
<<<<<<< HEAD
=======
                "isNullified": true,
>>>>>>> 01d2d828
                "nullifyingPaths": [
                  65,
                  84
                ],
                "nullificationCount": 2,
                "owner": {
                  "id": 85,
                  "name": "msg",
                  "nodeType": "Identifier",
                  "overloadedDeclarations": [],
                  "referencedDeclaration": 4294967281,
                  "src": "815:3:1",
                  "typeDescriptions": {
                    "typeIdentifier": "t_magic_message",
                    "typeString": "msg"
                  }
                },
                "isOwned": true
              },
              "id": 8,
              "isWhole": false,
              "isPartitioned": true,
              "name": "balances[msg]",
              "isPartitionedReason": [
                "Incremented and marked as unknown"
              ],
              "nullifyingPaths": [
                84
              ],
              "nullificationCount": 1
            }
          },
          "isModified": true,
          "isOwned": true
        }
      },
      "onChainKeyRegistry": true
    }
  ],
  "errorType": null,
  "errorMessage": null,
  "warningMessages": [
    "Non-secret parameter amount used to assign secret variable balances",
    "Non-secret parameter amount used to assign secret variable balances"
  ]
}<|MERGE_RESOLUTION|>--- conflicted
+++ resolved
@@ -140,10 +140,7 @@
               ],
               "isWhole": false,
               "isPartitioned": true,
-<<<<<<< HEAD
-=======
               "isNullified": true,
->>>>>>> 01d2d828
               "nullifyingPaths": [
                 65,
                 84
@@ -501,10 +498,7 @@
           ],
           "isWhole": false,
           "isPartitioned": true,
-<<<<<<< HEAD
-=======
           "isNullified": true,
->>>>>>> 01d2d828
           "nullifyingPaths": [
             65,
             84
@@ -644,10 +638,7 @@
               ],
               "isWhole": false,
               "isPartitioned": true,
-<<<<<<< HEAD
-=======
               "isNullified": true,
->>>>>>> 01d2d828
               "nullifyingPaths": [
                 65,
                 84
@@ -779,10 +770,7 @@
                 ],
                 "isWhole": false,
                 "isPartitioned": true,
-<<<<<<< HEAD
-=======
                 "isNullified": true,
->>>>>>> 01d2d828
                 "nullifyingPaths": [
                   65,
                   84
@@ -1048,10 +1036,7 @@
               ],
               "isWhole": false,
               "isPartitioned": true,
-<<<<<<< HEAD
-=======
               "isNullified": true,
->>>>>>> 01d2d828
               "nullifyingPaths": [
                 65,
                 84
@@ -1207,10 +1192,7 @@
               ],
               "isWhole": false,
               "isPartitioned": true,
-<<<<<<< HEAD
-=======
               "isNullified": true,
->>>>>>> 01d2d828
               "nullifyingPaths": [
                 65,
                 84
@@ -1341,10 +1323,7 @@
                 ],
                 "isWhole": false,
                 "isPartitioned": true,
-<<<<<<< HEAD
-=======
                 "isNullified": true,
->>>>>>> 01d2d828
                 "nullifyingPaths": [
                   65,
                   84
@@ -1532,10 +1511,7 @@
           ],
           "isWhole": false,
           "isPartitioned": true,
-<<<<<<< HEAD
-=======
           "isNullified": true,
->>>>>>> 01d2d828
           "nullifyingPaths": [
             65,
             84
@@ -1675,10 +1651,7 @@
               ],
               "isWhole": false,
               "isPartitioned": true,
-<<<<<<< HEAD
-=======
               "isNullified": true,
->>>>>>> 01d2d828
               "nullifyingPaths": [
                 65,
                 84
@@ -1834,10 +1807,7 @@
               ],
               "isWhole": false,
               "isPartitioned": true,
-<<<<<<< HEAD
-=======
               "isNullified": true,
->>>>>>> 01d2d828
               "nullifyingPaths": [
                 65,
                 84
@@ -1968,10 +1938,7 @@
                 ],
                 "isWhole": false,
                 "isPartitioned": true,
-<<<<<<< HEAD
-=======
                 "isNullified": true,
->>>>>>> 01d2d828
                 "nullifyingPaths": [
                   65,
                   84
