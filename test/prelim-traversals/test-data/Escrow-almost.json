{
  "scopes": [
    {
      "scopeId": 108,
      "scopeType": "SourceUnit",
      "bindings": {
        "107": {
          "kind": "ContractDefinition",
          "id": 107,
          "name": "Escrow"
        }
      },
      "referencedBindings": {},
      "modifiedBindings": {},
      "nullifiedBindings": {},
      "indicators": {}
    },
    {
      "scopeId": 107,
      "scopeName": "Escrow",
      "scopeType": "ContractDefinition",
      "bindings": {
        "4": {
          "kind": "VariableDeclaration",
          "id": 4,
          "name": "owner",
          "stateVariable": true,
          "isSecret": false,
          "isReferenced": true,
          "referenceCount": 1,
          "referencingPaths": [
            16
          ],
          "isModified": true,
          "modificationCount": 1,
          "modifyingPaths": [
            16
          ],
          "isNullified": false,
          "nullificationCount": 0,
          "nullifyingPaths": [],
          "increments": [],
          "decrements": [],
          "isMapping": false,
          "mappingKey": null,
          "isKnown": false,
          "isWhole": false,
          "isPartitioned": false,
          "isOwned": false,
          "owner": null
        },
        "8": {
          "kind": "VariableDeclaration",
          "id": 8,
          "name": "balances",
          "stateVariable": true,
          "isSecret": true,
          "isReferenced": true,
          "referenceCount": 0,
          "referencingPaths": [],
          "isModified": true,
          "modificationCount": 0,
          "modifyingPaths": [],
          "isNullified": true,
          "nullificationCount": 0,
          "nullifyingPaths": [],
          "increments": [
            {
              "id": 54,
              "name": "amount",
              "nodeType": "Identifier",
              "overloadedDeclarations": [],
              "referencedDeclaration": 30,
              "src": "650:6:1",
              "typeDescriptions": {
                "typeIdentifier": "t_uint256",
                "typeString": "uint256"
              }
            },
            {
              "id": 75,
              "name": "amount",
              "nodeType": "Identifier",
              "overloadedDeclarations": [],
              "referencedDeclaration": 62,
              "src": "809:6:1",
              "typeDescriptions": {
                "typeIdentifier": "t_uint256",
                "typeString": "uint256"
              }
            }
          ],
          "decrements": [
            {
              "id": 69,
              "name": "amount",
              "nodeType": "Identifier",
              "overloadedDeclarations": [],
              "referencedDeclaration": 62,
              "src": "769:6:1",
              "typeDescriptions": {
                "typeIdentifier": "t_uint256",
                "typeString": "uint256"
              }
            },
            {
              "id": 88,
              "name": "amount",
              "nodeType": "Identifier",
              "overloadedDeclarations": [],
              "referencedDeclaration": 81,
              "src": "907:6:1",
              "typeDescriptions": {
                "typeIdentifier": "t_uint256",
                "typeString": "uint256"
              }
            }
          ],
          "isMapping": true,
          "mappingKey": {
            "msg": {
              "referencedKey": 51,
              "referencedKeyNodeType": "t_magic_message",
              "referencedKeyisParam": false,
              "referencedKeyisMsg": true,
              "isSecret": true,
              "isReferenced": true,
              "referenceCount": 3,
              "referencingPaths": [
                50,
                65,
                84
              ],
              "isModified": true,
              "modificationCount": 3,
              "modifyingPaths": [
                50,
                65,
                84
              ],
              "isWhole": false,
              "isPartitioned": true,
<<<<<<< HEAD
=======
              "isNullified": true,
>>>>>>> 01d2d828
              "nullifyingPaths": [
                65,
                84
              ],
              "nullificationCount": 2,
              "owner": {
                "id": 85,
                "name": "msg",
                "nodeType": "Identifier",
                "overloadedDeclarations": [],
                "referencedDeclaration": 4294967281,
                "src": "892:3:1",
                "typeDescriptions": {
                  "typeIdentifier": "t_magic_message",
                  "typeString": "msg"
                }
              },
              "isOwned": true
            },
            "recipient": {
              "referencedKey": 73,
              "referencedKeyNodeType": "VariableDeclaration",
              "referencedKeyisParam": true,
              "referencedKeyisMsg": false,
              "isSecret": true,
              "isReferenced": true,
              "referenceCount": 1,
              "referencingPaths": [
                72
              ],
              "isModified": true,
              "modificationCount": 1,
              "modifyingPaths": [
                72
              ],
              "isWhole": false,
              "isPartitioned": true,
              "nullifyingPaths": [],
              "nullificationCount": 0
            }
          },
          "isKnown": false,
          "isWhole": false,
          "isPartitioned": false,
          "isOwned": true,
          "owner": {
            "id": 85,
            "name": "msg",
            "nodeType": "Identifier",
            "overloadedDeclarations": [],
            "referencedDeclaration": 4294967281,
            "src": "892:3:1",
            "typeDescriptions": {
              "typeIdentifier": "t_magic_message",
              "typeString": "msg"
            }
          },
          "isUnknown": true,
          "isPartitionedReason": [
            "Incremented and marked as unknown"
          ]
        },
        "11": {
          "kind": "VariableDeclaration",
          "id": 11,
          "name": "erc20",
          "stateVariable": true,
          "isSecret": false,
          "isReferenced": true,
          "referenceCount": 1,
          "referencingPaths": [
            21
          ],
          "isModified": true,
          "modificationCount": 1,
          "modifyingPaths": [
            21
          ],
          "isNullified": false,
          "nullificationCount": 0,
          "nullifyingPaths": [],
          "increments": [],
          "decrements": [],
          "isMapping": false,
          "mappingKey": null,
          "isKnown": false,
          "isWhole": false,
          "isPartitioned": false,
          "isOwned": false,
          "owner": null
        },
        "28": {
          "kind": "FunctionDefinition",
          "id": 28,
          "name": ""
        },
        "58": {
          "kind": "FunctionDefinition",
          "id": 58,
          "name": "deposit"
        },
        "79": {
          "kind": "FunctionDefinition",
          "id": 79,
          "name": "transfer"
        },
        "106": {
          "kind": "FunctionDefinition",
          "id": 106,
          "name": "withdraw"
        }
      },
      "referencedBindings": {},
      "modifiedBindings": {},
      "nullifiedBindings": {},
      "indicators": {
        "zkSnarkVerificationRequired": true,
        "oldCommitmentAccessRequired": true,
        "nullifiersRequired": true,
        "newCommitmentsRequired": true
      }
    },
    {
      "scopeId": 28,
      "scopeName": "",
      "scopeType": "FunctionDefinition",
      "bindings": {
        "13": {
          "kind": "VariableDeclaration",
          "id": 13,
          "name": "_erc20",
          "stateVariable": false,
          "isSecret": false,
          "isReferenced": false,
          "referenceCount": 0,
          "referencingPaths": [],
          "isModified": false,
          "modificationCount": 0,
          "modifyingPaths": [],
          "isNullified": false,
          "nullificationCount": 0,
          "nullifyingPaths": [],
          "increments": [],
          "decrements": [],
          "isMapping": false,
          "mappingKey": null,
          "isKnown": false,
          "isWhole": false,
          "isPartitioned": false,
          "isOwned": false,
          "owner": null
        }
      },
      "referencedBindings": {
        "4": {
          "kind": "VariableDeclaration",
          "id": 4,
          "name": "owner",
          "stateVariable": true,
          "isSecret": false,
          "isReferenced": true,
          "referenceCount": 1,
          "referencingPaths": [
            16
          ],
          "isModified": true,
          "modificationCount": 1,
          "modifyingPaths": [
            16
          ],
          "isNullified": false,
          "nullificationCount": 0,
          "nullifyingPaths": [],
          "increments": [],
          "decrements": [],
          "isMapping": false,
          "mappingKey": null,
          "isKnown": false,
          "isWhole": false,
          "isPartitioned": false,
          "isOwned": false,
          "owner": null
        },
        "11": {
          "kind": "VariableDeclaration",
          "id": 11,
          "name": "erc20",
          "stateVariable": true,
          "isSecret": false,
          "isReferenced": true,
          "referenceCount": 1,
          "referencingPaths": [
            21
          ],
          "isModified": true,
          "modificationCount": 1,
          "modifyingPaths": [
            21
          ],
          "isNullified": false,
          "nullificationCount": 0,
          "nullifyingPaths": [],
          "increments": [],
          "decrements": [],
          "isMapping": false,
          "mappingKey": null,
          "isKnown": false,
          "isWhole": false,
          "isPartitioned": false,
          "isOwned": false,
          "owner": null
        }
      },
      "modifiedBindings": {
        "4": {
          "kind": "VariableDeclaration",
          "id": 4,
          "name": "owner",
          "stateVariable": true,
          "isSecret": false,
          "isReferenced": true,
          "referenceCount": 1,
          "referencingPaths": [
            16
          ],
          "isModified": true,
          "modificationCount": 1,
          "modifyingPaths": [
            16
          ],
          "isNullified": false,
          "nullificationCount": 0,
          "nullifyingPaths": [],
          "increments": [],
          "decrements": [],
          "isMapping": false,
          "mappingKey": null,
          "isKnown": false,
          "isWhole": false,
          "isPartitioned": false,
          "isOwned": false,
          "owner": null
        },
        "11": {
          "kind": "VariableDeclaration",
          "id": 11,
          "name": "erc20",
          "stateVariable": true,
          "isSecret": false,
          "isReferenced": true,
          "referenceCount": 1,
          "referencingPaths": [
            21
          ],
          "isModified": true,
          "modificationCount": 1,
          "modifyingPaths": [
            21
          ],
          "isNullified": false,
          "nullificationCount": 0,
          "nullifyingPaths": [],
          "increments": [],
          "decrements": [],
          "isMapping": false,
          "mappingKey": null,
          "isKnown": false,
          "isWhole": false,
          "isPartitioned": false,
          "isOwned": false,
          "owner": null
        }
      },
      "nullifiedBindings": {},
      "indicators": {}
    },
    {
      "scopeId": 58,
      "scopeName": "deposit",
      "scopeType": "FunctionDefinition",
      "bindings": {
        "30": {
          "kind": "VariableDeclaration",
          "id": 30,
          "name": "amount",
          "stateVariable": false,
          "isSecret": false,
          "isReferenced": true,
          "referenceCount": 1,
          "referencingPaths": [
            54
          ],
          "isModified": false,
          "modificationCount": 0,
          "modifyingPaths": [],
          "isNullified": false,
          "nullificationCount": 0,
          "nullifyingPaths": [],
          "increments": [],
          "decrements": [],
          "isMapping": false,
          "mappingKey": null,
          "isKnown": false,
          "isWhole": false,
          "isPartitioned": false,
          "isOwned": false,
          "owner": null
        },
        "34": {
          "kind": "VariableDeclaration",
          "id": 34,
          "name": "hasBalance",
          "stateVariable": false,
          "isSecret": false,
          "isReferenced": false,
          "referenceCount": 0,
          "referencingPaths": [],
          "isModified": false,
          "modificationCount": 0,
          "modifyingPaths": [],
          "isNullified": false,
          "nullificationCount": 0,
          "nullifyingPaths": [],
          "increments": [],
          "decrements": [],
          "isMapping": false,
          "mappingKey": null,
          "isKnown": false,
          "isWhole": false,
          "isPartitioned": false,
          "isOwned": false,
          "owner": null
        }
      },
      "referencedBindings": {
        "8": {
          "referencedKey": 51,
          "referencedKeyNodeType": "t_magic_message",
          "referencedKeyisParam": false,
          "referencedKeyisMsg": true,
          "isSecret": true,
          "isReferenced": true,
          "referenceCount": 3,
          "referencingPaths": [
            50,
            65,
            84
          ],
          "isModified": true,
          "modificationCount": 3,
          "modifyingPaths": [
            50,
            65,
            84
          ],
          "isWhole": false,
          "isPartitioned": true,
<<<<<<< HEAD
=======
          "isNullified": true,
>>>>>>> 01d2d828
          "nullifyingPaths": [
            65,
            84
          ],
          "nullificationCount": 2,
          "owner": {
            "id": 85,
            "name": "msg",
            "nodeType": "Identifier",
            "overloadedDeclarations": [],
            "referencedDeclaration": 4294967281,
            "src": "892:3:1",
            "typeDescriptions": {
              "typeIdentifier": "t_magic_message",
              "typeString": "msg"
            }
          },
          "isOwned": true
        },
        "30": {
          "kind": "VariableDeclaration",
          "id": 30,
          "name": "amount",
          "stateVariable": false,
          "isSecret": false,
          "isReferenced": true,
          "referenceCount": 1,
          "referencingPaths": [
            54
          ],
          "isModified": false,
          "modificationCount": 0,
          "modifyingPaths": [],
          "isNullified": false,
          "nullificationCount": 0,
          "nullifyingPaths": [],
          "increments": [],
          "decrements": [],
          "isMapping": false,
          "mappingKey": null,
          "isKnown": false,
          "isWhole": false,
          "isPartitioned": false,
          "isOwned": false,
          "owner": null
        }
      },
      "modifiedBindings": {
        "8": {
          "kind": "VariableDeclaration",
          "id": 8,
          "name": "balances",
          "stateVariable": true,
          "isSecret": true,
          "isReferenced": true,
          "referenceCount": 0,
          "referencingPaths": [],
          "isModified": true,
          "modificationCount": 0,
          "modifyingPaths": [],
          "isNullified": true,
          "nullificationCount": 0,
          "nullifyingPaths": [],
          "increments": [
            {
              "id": 54,
              "name": "amount",
              "nodeType": "Identifier",
              "overloadedDeclarations": [],
              "referencedDeclaration": 30,
              "src": "650:6:1",
              "typeDescriptions": {
                "typeIdentifier": "t_uint256",
                "typeString": "uint256"
              }
            },
            {
              "id": 75,
              "name": "amount",
              "nodeType": "Identifier",
              "overloadedDeclarations": [],
              "referencedDeclaration": 62,
              "src": "809:6:1",
              "typeDescriptions": {
                "typeIdentifier": "t_uint256",
                "typeString": "uint256"
              }
            }
          ],
          "decrements": [
            {
              "id": 69,
              "name": "amount",
              "nodeType": "Identifier",
              "overloadedDeclarations": [],
              "referencedDeclaration": 62,
              "src": "769:6:1",
              "typeDescriptions": {
                "typeIdentifier": "t_uint256",
                "typeString": "uint256"
              }
            },
            {
              "id": 88,
              "name": "amount",
              "nodeType": "Identifier",
              "overloadedDeclarations": [],
              "referencedDeclaration": 81,
              "src": "907:6:1",
              "typeDescriptions": {
                "typeIdentifier": "t_uint256",
                "typeString": "uint256"
              }
            }
          ],
          "isMapping": true,
          "mappingKey": {
            "msg": {
              "referencedKey": 51,
              "referencedKeyNodeType": "t_magic_message",
              "referencedKeyisParam": false,
              "referencedKeyisMsg": true,
              "isSecret": true,
              "isReferenced": true,
              "referenceCount": 3,
              "referencingPaths": [
                50,
                65,
                84
              ],
              "isModified": true,
              "modificationCount": 3,
              "modifyingPaths": [
                50,
                65,
                84
              ],
              "isWhole": false,
              "isPartitioned": true,
<<<<<<< HEAD
=======
              "isNullified": true,
>>>>>>> 01d2d828
              "nullifyingPaths": [
                65,
                84
              ],
              "nullificationCount": 2,
              "owner": {
                "id": 85,
                "name": "msg",
                "nodeType": "Identifier",
                "overloadedDeclarations": [],
                "referencedDeclaration": 4294967281,
                "src": "892:3:1",
                "typeDescriptions": {
                  "typeIdentifier": "t_magic_message",
                  "typeString": "msg"
                }
              },
              "isOwned": true
            },
            "recipient": {
              "referencedKey": 73,
              "referencedKeyNodeType": "VariableDeclaration",
              "referencedKeyisParam": true,
              "referencedKeyisMsg": false,
              "isSecret": true,
              "isReferenced": true,
              "referenceCount": 1,
              "referencingPaths": [
                72
              ],
              "isModified": true,
              "modificationCount": 1,
              "modifyingPaths": [
                72
              ],
              "isWhole": false,
              "isPartitioned": true,
              "nullifyingPaths": [],
              "nullificationCount": 0
            }
          },
          "isKnown": false,
          "isWhole": false,
          "isPartitioned": false,
          "isOwned": true,
          "owner": {
            "id": 85,
            "name": "msg",
            "nodeType": "Identifier",
            "overloadedDeclarations": [],
            "referencedDeclaration": 4294967281,
            "src": "892:3:1",
            "typeDescriptions": {
              "typeIdentifier": "t_magic_message",
              "typeString": "msg"
            }
          },
          "isUnknown": true,
          "isPartitionedReason": [
            "Incremented and marked as unknown"
          ]
        }
      },
      "nullifiedBindings": {},
      "indicators": {
        "8": {
          "id": 8,
          "name": "balances",
          "referencingPaths": [],
          "referenceCount": 0,
          "modifyingPaths": [],
          "modificationCount": 0,
          "mappingKey": {
            "msg": {
              "referencedKey": 51,
              "referencedKeyNodeType": "t_magic_message",
              "referencedKeyisParam": false,
              "referencedKeyisMsg": true,
              "isReferenced": true,
              "referenceCount": 1,
              "referencingPaths": [
                50
              ],
              "isModified": true,
              "modificationCount": 1,
              "modifyingPaths": [
                50
              ],
              "oldCommitmentAccessRequired": true,
              "newCommitmentRequired": true,
              "isNullified": false,
              "initialisationRequired": true,
              "isUnknown": true,
              "increments": [
                {
                  "id": 54,
                  "name": "amount",
                  "nodeType": "Identifier",
                  "overloadedDeclarations": [],
                  "referencedDeclaration": 30,
                  "src": "650:6:1",
                  "typeDescriptions": {
                    "typeIdentifier": "t_uint256",
                    "typeString": "uint256"
                  }
                }
              ],
              "decrements": [],
              "isIncremented": true,
              "isDecremented": false,
              "binding": {
                "referencedKey": 51,
                "referencedKeyNodeType": "t_magic_message",
                "referencedKeyisParam": false,
                "referencedKeyisMsg": true,
                "isSecret": true,
                "isReferenced": true,
                "referenceCount": 3,
                "referencingPaths": [
                  50,
                  65,
                  84
                ],
                "isModified": true,
                "modificationCount": 3,
                "modifyingPaths": [
                  50,
                  65,
                  84
                ],
                "isWhole": false,
                "isPartitioned": true,
<<<<<<< HEAD
=======
                "isNullified": true,
>>>>>>> 01d2d828
                "nullifyingPaths": [
                  65,
                  84
                ],
                "nullificationCount": 2,
                "owner": {
                  "id": 85,
                  "name": "msg",
                  "nodeType": "Identifier",
                  "overloadedDeclarations": [],
                  "referencedDeclaration": 4294967281,
                  "src": "892:3:1",
                  "typeDescriptions": {
                    "typeIdentifier": "t_magic_message",
                    "typeString": "msg"
                  }
                },
                "isOwned": true
              },
              "id": 8,
              "isWhole": false,
              "isPartitioned": true,
              "name": "balances[msg]",
              "isPartitionedReason": [
                "Incremented and marked as unknown"
              ],
              "nullifyingPaths": [],
              "nullificationCount": 0
            }
          },
          "isModified": true
        }
      }
    },
    {
      "scopeId": 79,
      "scopeName": "transfer",
      "scopeType": "FunctionDefinition",
      "bindings": {
        "60": {
          "kind": "VariableDeclaration",
          "id": 60,
          "name": "recipient",
          "stateVariable": false,
          "isSecret": true,
          "isReferenced": true,
          "referenceCount": 1,
          "referencingPaths": [
            73
          ],
          "isModified": false,
          "modificationCount": 0,
          "modifyingPaths": [],
          "isNullified": false,
          "nullificationCount": 0,
          "nullifyingPaths": [],
          "increments": [],
          "decrements": [],
          "isMapping": false,
          "mappingKey": null,
          "isKnown": false,
          "isWhole": false,
          "isPartitioned": false,
          "isOwned": false,
          "owner": null
        },
        "62": {
          "kind": "VariableDeclaration",
          "id": 62,
          "name": "amount",
          "stateVariable": false,
          "isSecret": true,
          "isReferenced": true,
          "referenceCount": 2,
          "referencingPaths": [
            69,
            75
          ],
          "isModified": false,
          "modificationCount": 0,
          "modifyingPaths": [],
          "isNullified": false,
          "nullificationCount": 0,
          "nullifyingPaths": [],
          "increments": [],
          "decrements": [],
          "isMapping": false,
          "mappingKey": null,
          "isKnown": false,
          "isWhole": false,
          "isPartitioned": false,
          "isOwned": false,
          "owner": null
        }
      },
      "referencedBindings": {
        "8": {
          "referencedKey": 73,
          "referencedKeyNodeType": "VariableDeclaration",
          "referencedKeyisParam": true,
          "referencedKeyisMsg": false,
          "isSecret": true,
          "isReferenced": true,
          "referenceCount": 1,
          "referencingPaths": [
            72
          ],
          "isModified": true,
          "modificationCount": 1,
          "modifyingPaths": [
            72
          ],
          "isWhole": false,
          "isPartitioned": true,
          "nullifyingPaths": [],
          "nullificationCount": 0
        },
        "60": {
          "kind": "VariableDeclaration",
          "id": 60,
          "name": "recipient",
          "stateVariable": false,
          "isSecret": true,
          "isReferenced": true,
          "referenceCount": 1,
          "referencingPaths": [
            73
          ],
          "isModified": false,
          "modificationCount": 0,
          "modifyingPaths": [],
          "isNullified": false,
          "nullificationCount": 0,
          "nullifyingPaths": [],
          "increments": [],
          "decrements": [],
          "isMapping": false,
          "mappingKey": null,
          "isKnown": false,
          "isWhole": false,
          "isPartitioned": false,
          "isOwned": false,
          "owner": null
        },
        "62": {
          "kind": "VariableDeclaration",
          "id": 62,
          "name": "amount",
          "stateVariable": false,
          "isSecret": true,
          "isReferenced": true,
          "referenceCount": 2,
          "referencingPaths": [
            69,
            75
          ],
          "isModified": false,
          "modificationCount": 0,
          "modifyingPaths": [],
          "isNullified": false,
          "nullificationCount": 0,
          "nullifyingPaths": [],
          "increments": [],
          "decrements": [],
          "isMapping": false,
          "mappingKey": null,
          "isKnown": false,
          "isWhole": false,
          "isPartitioned": false,
          "isOwned": false,
          "owner": null
        }
      },
      "modifiedBindings": {
        "8": {
          "kind": "VariableDeclaration",
          "id": 8,
          "name": "balances",
          "stateVariable": true,
          "isSecret": true,
          "isReferenced": true,
          "referenceCount": 0,
          "referencingPaths": [],
          "isModified": true,
          "modificationCount": 0,
          "modifyingPaths": [],
          "isNullified": true,
          "nullificationCount": 0,
          "nullifyingPaths": [],
          "increments": [
            {
              "id": 54,
              "name": "amount",
              "nodeType": "Identifier",
              "overloadedDeclarations": [],
              "referencedDeclaration": 30,
              "src": "650:6:1",
              "typeDescriptions": {
                "typeIdentifier": "t_uint256",
                "typeString": "uint256"
              }
            },
            {
              "id": 75,
              "name": "amount",
              "nodeType": "Identifier",
              "overloadedDeclarations": [],
              "referencedDeclaration": 62,
              "src": "809:6:1",
              "typeDescriptions": {
                "typeIdentifier": "t_uint256",
                "typeString": "uint256"
              }
            }
          ],
          "decrements": [
            {
              "id": 69,
              "name": "amount",
              "nodeType": "Identifier",
              "overloadedDeclarations": [],
              "referencedDeclaration": 62,
              "src": "769:6:1",
              "typeDescriptions": {
                "typeIdentifier": "t_uint256",
                "typeString": "uint256"
              }
            },
            {
              "id": 88,
              "name": "amount",
              "nodeType": "Identifier",
              "overloadedDeclarations": [],
              "referencedDeclaration": 81,
              "src": "907:6:1",
              "typeDescriptions": {
                "typeIdentifier": "t_uint256",
                "typeString": "uint256"
              }
            }
          ],
          "isMapping": true,
          "mappingKey": {
            "msg": {
              "referencedKey": 51,
              "referencedKeyNodeType": "t_magic_message",
              "referencedKeyisParam": false,
              "referencedKeyisMsg": true,
              "isSecret": true,
              "isReferenced": true,
              "referenceCount": 3,
              "referencingPaths": [
                50,
                65,
                84
              ],
              "isModified": true,
              "modificationCount": 3,
              "modifyingPaths": [
                50,
                65,
                84
              ],
              "isWhole": false,
              "isPartitioned": true,
<<<<<<< HEAD
=======
              "isNullified": true,
>>>>>>> 01d2d828
              "nullifyingPaths": [
                65,
                84
              ],
              "nullificationCount": 2,
              "owner": {
                "id": 85,
                "name": "msg",
                "nodeType": "Identifier",
                "overloadedDeclarations": [],
                "referencedDeclaration": 4294967281,
                "src": "892:3:1",
                "typeDescriptions": {
                  "typeIdentifier": "t_magic_message",
                  "typeString": "msg"
                }
              },
              "isOwned": true
            },
            "recipient": {
              "referencedKey": 73,
              "referencedKeyNodeType": "VariableDeclaration",
              "referencedKeyisParam": true,
              "referencedKeyisMsg": false,
              "isSecret": true,
              "isReferenced": true,
              "referenceCount": 1,
              "referencingPaths": [
                72
              ],
              "isModified": true,
              "modificationCount": 1,
              "modifyingPaths": [
                72
              ],
              "isWhole": false,
              "isPartitioned": true,
              "nullifyingPaths": [],
              "nullificationCount": 0
            }
          },
          "isKnown": false,
          "isWhole": false,
          "isPartitioned": false,
          "isOwned": true,
          "owner": {
            "id": 85,
            "name": "msg",
            "nodeType": "Identifier",
            "overloadedDeclarations": [],
            "referencedDeclaration": 4294967281,
            "src": "892:3:1",
            "typeDescriptions": {
              "typeIdentifier": "t_magic_message",
              "typeString": "msg"
            }
          },
          "isUnknown": true,
          "isPartitionedReason": [
            "Incremented and marked as unknown"
          ]
        }
      },
      "nullifiedBindings": {
        "8": {
          "kind": "VariableDeclaration",
          "id": 8,
          "name": "balances",
          "stateVariable": true,
          "isSecret": true,
          "isReferenced": true,
          "referenceCount": 0,
          "referencingPaths": [],
          "isModified": true,
          "modificationCount": 0,
          "modifyingPaths": [],
          "isNullified": true,
          "nullificationCount": 0,
          "nullifyingPaths": [],
          "increments": [
            {
              "id": 54,
              "name": "amount",
              "nodeType": "Identifier",
              "overloadedDeclarations": [],
              "referencedDeclaration": 30,
              "src": "650:6:1",
              "typeDescriptions": {
                "typeIdentifier": "t_uint256",
                "typeString": "uint256"
              }
            },
            {
              "id": 75,
              "name": "amount",
              "nodeType": "Identifier",
              "overloadedDeclarations": [],
              "referencedDeclaration": 62,
              "src": "809:6:1",
              "typeDescriptions": {
                "typeIdentifier": "t_uint256",
                "typeString": "uint256"
              }
            }
          ],
          "decrements": [
            {
              "id": 69,
              "name": "amount",
              "nodeType": "Identifier",
              "overloadedDeclarations": [],
              "referencedDeclaration": 62,
              "src": "769:6:1",
              "typeDescriptions": {
                "typeIdentifier": "t_uint256",
                "typeString": "uint256"
              }
            },
            {
              "id": 88,
              "name": "amount",
              "nodeType": "Identifier",
              "overloadedDeclarations": [],
              "referencedDeclaration": 81,
              "src": "907:6:1",
              "typeDescriptions": {
                "typeIdentifier": "t_uint256",
                "typeString": "uint256"
              }
            }
          ],
          "isMapping": true,
          "mappingKey": {
            "msg": {
              "referencedKey": 51,
              "referencedKeyNodeType": "t_magic_message",
              "referencedKeyisParam": false,
              "referencedKeyisMsg": true,
              "isSecret": true,
              "isReferenced": true,
              "referenceCount": 3,
              "referencingPaths": [
                50,
                65,
                84
              ],
              "isModified": true,
              "modificationCount": 3,
              "modifyingPaths": [
                50,
                65,
                84
              ],
              "isWhole": false,
              "isPartitioned": true,
<<<<<<< HEAD
=======
              "isNullified": true,
>>>>>>> 01d2d828
              "nullifyingPaths": [
                65,
                84
              ],
              "nullificationCount": 2,
              "owner": {
                "id": 85,
                "name": "msg",
                "nodeType": "Identifier",
                "overloadedDeclarations": [],
                "referencedDeclaration": 4294967281,
                "src": "892:3:1",
                "typeDescriptions": {
                  "typeIdentifier": "t_magic_message",
                  "typeString": "msg"
                }
              },
              "isOwned": true
            },
            "recipient": {
              "referencedKey": 73,
              "referencedKeyNodeType": "VariableDeclaration",
              "referencedKeyisParam": true,
              "referencedKeyisMsg": false,
              "isSecret": true,
              "isReferenced": true,
              "referenceCount": 1,
              "referencingPaths": [
                72
              ],
              "isModified": true,
              "modificationCount": 1,
              "modifyingPaths": [
                72
              ],
              "isWhole": false,
              "isPartitioned": true,
              "nullifyingPaths": [],
              "nullificationCount": 0
            }
          },
          "isKnown": false,
          "isWhole": false,
          "isPartitioned": false,
          "isOwned": true,
          "owner": {
            "id": 85,
            "name": "msg",
            "nodeType": "Identifier",
            "overloadedDeclarations": [],
            "referencedDeclaration": 4294967281,
            "src": "892:3:1",
            "typeDescriptions": {
              "typeIdentifier": "t_magic_message",
              "typeString": "msg"
            }
          },
          "isUnknown": true,
          "isPartitionedReason": [
            "Incremented and marked as unknown"
          ]
        }
      },
      "indicators": {
        "8": {
          "id": 8,
          "name": "balances",
          "referencingPaths": [],
          "referenceCount": 0,
          "modifyingPaths": [],
          "modificationCount": 0,
          "mappingKey": {
            "msg": {
              "referencedKey": 66,
              "referencedKeyNodeType": "t_magic_message",
              "referencedKeyisParam": false,
              "referencedKeyisMsg": true,
              "isReferenced": true,
              "referenceCount": 1,
              "referencingPaths": [
                65
              ],
              "isModified": true,
              "modificationCount": 1,
              "modifyingPaths": [
                65
              ],
              "oldCommitmentAccessRequired": true,
              "newCommitmentRequired": true,
              "isNullified": true,
              "initialisationRequired": true,
              "increments": [],
              "decrements": [
                {
                  "id": 69,
                  "name": "amount",
                  "nodeType": "Identifier",
                  "overloadedDeclarations": [],
                  "referencedDeclaration": 62,
                  "src": "769:6:1",
                  "typeDescriptions": {
                    "typeIdentifier": "t_uint256",
                    "typeString": "uint256"
                  }
                }
              ],
              "isIncremented": true,
              "isDecremented": true,
              "binding": {
                "referencedKey": 51,
                "referencedKeyNodeType": "t_magic_message",
                "referencedKeyisParam": false,
                "referencedKeyisMsg": true,
                "isSecret": true,
                "isReferenced": true,
                "referenceCount": 3,
                "referencingPaths": [
                  50,
                  65,
                  84
                ],
                "isModified": true,
                "modificationCount": 3,
                "modifyingPaths": [
                  50,
                  65,
                  84
                ],
                "isWhole": false,
                "isPartitioned": true,
<<<<<<< HEAD
=======
                "isNullified": true,
>>>>>>> 01d2d828
                "nullifyingPaths": [
                  65,
                  84
                ],
                "nullificationCount": 2,
                "owner": {
                  "id": 85,
                  "name": "msg",
                  "nodeType": "Identifier",
                  "overloadedDeclarations": [],
                  "referencedDeclaration": 4294967281,
                  "src": "892:3:1",
                  "typeDescriptions": {
                    "typeIdentifier": "t_magic_message",
                    "typeString": "msg"
                  }
                },
                "isOwned": true
              },
              "id": 8,
              "isWhole": false,
              "isPartitioned": true,
              "name": "balances[msg]",
              "isPartitionedReason": [
                "Incremented and marked as unknown"
              ],
              "nullifyingPaths": [
                65
              ],
              "nullificationCount": 1
            },
            "recipient": {
              "referencedKey": 73,
              "referencedKeyNodeType": "VariableDeclaration",
              "referencedKeyisParam": true,
              "referencedKeyisMsg": false,
              "isReferenced": true,
              "referenceCount": 1,
              "referencingPaths": [
                72
              ],
              "isModified": true,
              "modificationCount": 1,
              "modifyingPaths": [
                72
              ],
              "oldCommitmentAccessRequired": true,
              "newCommitmentRequired": true,
              "isNullified": false,
              "initialisationRequired": true,
              "isUnknown": true,
              "increments": [
                {
                  "id": 75,
                  "name": "amount",
                  "nodeType": "Identifier",
                  "overloadedDeclarations": [],
                  "referencedDeclaration": 62,
                  "src": "809:6:1",
                  "typeDescriptions": {
                    "typeIdentifier": "t_uint256",
                    "typeString": "uint256"
                  }
                }
              ],
              "decrements": [],
              "isIncremented": true,
              "isDecremented": false,
              "binding": {
                "referencedKey": 73,
                "referencedKeyNodeType": "VariableDeclaration",
                "referencedKeyisParam": true,
                "referencedKeyisMsg": false,
                "isSecret": true,
                "isReferenced": true,
                "referenceCount": 1,
                "referencingPaths": [
                  72
                ],
                "isModified": true,
                "modificationCount": 1,
                "modifyingPaths": [
                  72
                ],
                "isWhole": false,
                "isPartitioned": true,
                "nullifyingPaths": [],
                "nullificationCount": 0
              },
              "id": 8,
              "isWhole": false,
              "isPartitioned": true,
              "name": "balances[recipient]",
              "isPartitionedReason": [
                "Incremented and marked as unknown"
              ],
              "nullifyingPaths": [],
              "nullificationCount": 0
            }
          },
          "isModified": true,
          "isOwned": true
        }
      },
      "onChainKeyRegistry": true
    },
    {
      "scopeId": 106,
      "scopeName": "withdraw",
      "scopeType": "FunctionDefinition",
      "bindings": {
        "81": {
          "kind": "VariableDeclaration",
          "id": 81,
          "name": "amount",
          "stateVariable": false,
          "isSecret": false,
          "isReferenced": true,
          "referenceCount": 1,
          "referencingPaths": [
            88
          ],
          "isModified": false,
          "modificationCount": 0,
          "modifyingPaths": [],
          "isNullified": false,
          "nullificationCount": 0,
          "nullifyingPaths": [],
          "increments": [],
          "decrements": [],
          "isMapping": false,
          "mappingKey": null,
          "isKnown": false,
          "isWhole": false,
          "isPartitioned": false,
          "isOwned": false,
          "owner": null
        },
        "92": {
          "kind": "VariableDeclaration",
          "id": 92,
          "name": "success",
          "stateVariable": false,
          "isSecret": false,
          "isReferenced": false,
          "referenceCount": 0,
          "referencingPaths": [],
          "isModified": false,
          "modificationCount": 0,
          "modifyingPaths": [],
          "isNullified": false,
          "nullificationCount": 0,
          "nullifyingPaths": [],
          "increments": [],
          "decrements": [],
          "isMapping": false,
          "mappingKey": null,
          "isKnown": false,
          "isWhole": false,
          "isPartitioned": false,
          "isOwned": false,
          "owner": null
        }
      },
      "referencedBindings": {
        "8": {
          "referencedKey": 51,
          "referencedKeyNodeType": "t_magic_message",
          "referencedKeyisParam": false,
          "referencedKeyisMsg": true,
          "isSecret": true,
          "isReferenced": true,
          "referenceCount": 3,
          "referencingPaths": [
            50,
            65,
            84
          ],
          "isModified": true,
          "modificationCount": 3,
          "modifyingPaths": [
            50,
            65,
            84
          ],
          "isWhole": false,
          "isPartitioned": true,
<<<<<<< HEAD
=======
          "isNullified": true,
>>>>>>> 01d2d828
          "nullifyingPaths": [
            65,
            84
          ],
          "nullificationCount": 2,
          "owner": {
            "id": 85,
            "name": "msg",
            "nodeType": "Identifier",
            "overloadedDeclarations": [],
            "referencedDeclaration": 4294967281,
            "src": "892:3:1",
            "typeDescriptions": {
              "typeIdentifier": "t_magic_message",
              "typeString": "msg"
            }
          },
          "isOwned": true
        },
        "81": {
          "kind": "VariableDeclaration",
          "id": 81,
          "name": "amount",
          "stateVariable": false,
          "isSecret": false,
          "isReferenced": true,
          "referenceCount": 1,
          "referencingPaths": [
            88
          ],
          "isModified": false,
          "modificationCount": 0,
          "modifyingPaths": [],
          "isNullified": false,
          "nullificationCount": 0,
          "nullifyingPaths": [],
          "increments": [],
          "decrements": [],
          "isMapping": false,
          "mappingKey": null,
          "isKnown": false,
          "isWhole": false,
          "isPartitioned": false,
          "isOwned": false,
          "owner": null
        }
      },
      "modifiedBindings": {
        "8": {
          "kind": "VariableDeclaration",
          "id": 8,
          "name": "balances",
          "stateVariable": true,
          "isSecret": true,
          "isReferenced": true,
          "referenceCount": 0,
          "referencingPaths": [],
          "isModified": true,
          "modificationCount": 0,
          "modifyingPaths": [],
          "isNullified": true,
          "nullificationCount": 0,
          "nullifyingPaths": [],
          "increments": [
            {
              "id": 54,
              "name": "amount",
              "nodeType": "Identifier",
              "overloadedDeclarations": [],
              "referencedDeclaration": 30,
              "src": "650:6:1",
              "typeDescriptions": {
                "typeIdentifier": "t_uint256",
                "typeString": "uint256"
              }
            },
            {
              "id": 75,
              "name": "amount",
              "nodeType": "Identifier",
              "overloadedDeclarations": [],
              "referencedDeclaration": 62,
              "src": "809:6:1",
              "typeDescriptions": {
                "typeIdentifier": "t_uint256",
                "typeString": "uint256"
              }
            }
          ],
          "decrements": [
            {
              "id": 69,
              "name": "amount",
              "nodeType": "Identifier",
              "overloadedDeclarations": [],
              "referencedDeclaration": 62,
              "src": "769:6:1",
              "typeDescriptions": {
                "typeIdentifier": "t_uint256",
                "typeString": "uint256"
              }
            },
            {
              "id": 88,
              "name": "amount",
              "nodeType": "Identifier",
              "overloadedDeclarations": [],
              "referencedDeclaration": 81,
              "src": "907:6:1",
              "typeDescriptions": {
                "typeIdentifier": "t_uint256",
                "typeString": "uint256"
              }
            }
          ],
          "isMapping": true,
          "mappingKey": {
            "msg": {
              "referencedKey": 51,
              "referencedKeyNodeType": "t_magic_message",
              "referencedKeyisParam": false,
              "referencedKeyisMsg": true,
              "isSecret": true,
              "isReferenced": true,
              "referenceCount": 3,
              "referencingPaths": [
                50,
                65,
                84
              ],
              "isModified": true,
              "modificationCount": 3,
              "modifyingPaths": [
                50,
                65,
                84
              ],
              "isWhole": false,
              "isPartitioned": true,
<<<<<<< HEAD
=======
              "isNullified": true,
>>>>>>> 01d2d828
              "nullifyingPaths": [
                65,
                84
              ],
              "nullificationCount": 2,
              "owner": {
                "id": 85,
                "name": "msg",
                "nodeType": "Identifier",
                "overloadedDeclarations": [],
                "referencedDeclaration": 4294967281,
                "src": "892:3:1",
                "typeDescriptions": {
                  "typeIdentifier": "t_magic_message",
                  "typeString": "msg"
                }
              },
              "isOwned": true
            },
            "recipient": {
              "referencedKey": 73,
              "referencedKeyNodeType": "VariableDeclaration",
              "referencedKeyisParam": true,
              "referencedKeyisMsg": false,
              "isSecret": true,
              "isReferenced": true,
              "referenceCount": 1,
              "referencingPaths": [
                72
              ],
              "isModified": true,
              "modificationCount": 1,
              "modifyingPaths": [
                72
              ],
              "isWhole": false,
              "isPartitioned": true,
              "nullifyingPaths": [],
              "nullificationCount": 0
            }
          },
          "isKnown": false,
          "isWhole": false,
          "isPartitioned": false,
          "isOwned": true,
          "owner": {
            "id": 85,
            "name": "msg",
            "nodeType": "Identifier",
            "overloadedDeclarations": [],
            "referencedDeclaration": 4294967281,
            "src": "892:3:1",
            "typeDescriptions": {
              "typeIdentifier": "t_magic_message",
              "typeString": "msg"
            }
          },
          "isUnknown": true,
          "isPartitionedReason": [
            "Incremented and marked as unknown"
          ]
        }
      },
      "nullifiedBindings": {
        "8": {
          "kind": "VariableDeclaration",
          "id": 8,
          "name": "balances",
          "stateVariable": true,
          "isSecret": true,
          "isReferenced": true,
          "referenceCount": 0,
          "referencingPaths": [],
          "isModified": true,
          "modificationCount": 0,
          "modifyingPaths": [],
          "isNullified": true,
          "nullificationCount": 0,
          "nullifyingPaths": [],
          "increments": [
            {
              "id": 54,
              "name": "amount",
              "nodeType": "Identifier",
              "overloadedDeclarations": [],
              "referencedDeclaration": 30,
              "src": "650:6:1",
              "typeDescriptions": {
                "typeIdentifier": "t_uint256",
                "typeString": "uint256"
              }
            },
            {
              "id": 75,
              "name": "amount",
              "nodeType": "Identifier",
              "overloadedDeclarations": [],
              "referencedDeclaration": 62,
              "src": "809:6:1",
              "typeDescriptions": {
                "typeIdentifier": "t_uint256",
                "typeString": "uint256"
              }
            }
          ],
          "decrements": [
            {
              "id": 69,
              "name": "amount",
              "nodeType": "Identifier",
              "overloadedDeclarations": [],
              "referencedDeclaration": 62,
              "src": "769:6:1",
              "typeDescriptions": {
                "typeIdentifier": "t_uint256",
                "typeString": "uint256"
              }
            },
            {
              "id": 88,
              "name": "amount",
              "nodeType": "Identifier",
              "overloadedDeclarations": [],
              "referencedDeclaration": 81,
              "src": "907:6:1",
              "typeDescriptions": {
                "typeIdentifier": "t_uint256",
                "typeString": "uint256"
              }
            }
          ],
          "isMapping": true,
          "mappingKey": {
            "msg": {
              "referencedKey": 51,
              "referencedKeyNodeType": "t_magic_message",
              "referencedKeyisParam": false,
              "referencedKeyisMsg": true,
              "isSecret": true,
              "isReferenced": true,
              "referenceCount": 3,
              "referencingPaths": [
                50,
                65,
                84
              ],
              "isModified": true,
              "modificationCount": 3,
              "modifyingPaths": [
                50,
                65,
                84
              ],
              "isWhole": false,
              "isPartitioned": true,
<<<<<<< HEAD
=======
              "isNullified": true,
>>>>>>> 01d2d828
              "nullifyingPaths": [
                65,
                84
              ],
              "nullificationCount": 2,
              "owner": {
                "id": 85,
                "name": "msg",
                "nodeType": "Identifier",
                "overloadedDeclarations": [],
                "referencedDeclaration": 4294967281,
                "src": "892:3:1",
                "typeDescriptions": {
                  "typeIdentifier": "t_magic_message",
                  "typeString": "msg"
                }
              },
              "isOwned": true
            },
            "recipient": {
              "referencedKey": 73,
              "referencedKeyNodeType": "VariableDeclaration",
              "referencedKeyisParam": true,
              "referencedKeyisMsg": false,
              "isSecret": true,
              "isReferenced": true,
              "referenceCount": 1,
              "referencingPaths": [
                72
              ],
              "isModified": true,
              "modificationCount": 1,
              "modifyingPaths": [
                72
              ],
              "isWhole": false,
              "isPartitioned": true,
              "nullifyingPaths": [],
              "nullificationCount": 0
            }
          },
          "isKnown": false,
          "isWhole": false,
          "isPartitioned": false,
          "isOwned": true,
          "owner": {
            "id": 85,
            "name": "msg",
            "nodeType": "Identifier",
            "overloadedDeclarations": [],
            "referencedDeclaration": 4294967281,
            "src": "892:3:1",
            "typeDescriptions": {
              "typeIdentifier": "t_magic_message",
              "typeString": "msg"
            }
          },
          "isUnknown": true,
          "isPartitionedReason": [
            "Incremented and marked as unknown"
          ]
        }
      },
      "indicators": {
        "8": {
          "id": 8,
          "name": "balances",
          "referencingPaths": [],
          "referenceCount": 0,
          "modifyingPaths": [],
          "modificationCount": 0,
          "mappingKey": {
            "msg": {
              "referencedKey": 85,
              "referencedKeyNodeType": "t_magic_message",
              "referencedKeyisParam": false,
              "referencedKeyisMsg": true,
              "isReferenced": true,
              "referenceCount": 1,
              "referencingPaths": [
                84
              ],
              "isModified": true,
              "modificationCount": 1,
              "modifyingPaths": [
                84
              ],
              "oldCommitmentAccessRequired": true,
              "newCommitmentRequired": true,
              "isNullified": true,
              "initialisationRequired": true,
              "increments": [],
              "decrements": [
                {
                  "id": 88,
                  "name": "amount",
                  "nodeType": "Identifier",
                  "overloadedDeclarations": [],
                  "referencedDeclaration": 81,
                  "src": "907:6:1",
                  "typeDescriptions": {
                    "typeIdentifier": "t_uint256",
                    "typeString": "uint256"
                  }
                }
              ],
              "isIncremented": true,
              "isDecremented": true,
              "binding": {
                "referencedKey": 51,
                "referencedKeyNodeType": "t_magic_message",
                "referencedKeyisParam": false,
                "referencedKeyisMsg": true,
                "isSecret": true,
                "isReferenced": true,
                "referenceCount": 3,
                "referencingPaths": [
                  50,
                  65,
                  84
                ],
                "isModified": true,
                "modificationCount": 3,
                "modifyingPaths": [
                  50,
                  65,
                  84
                ],
                "isWhole": false,
                "isPartitioned": true,
<<<<<<< HEAD
=======
                "isNullified": true,
>>>>>>> 01d2d828
                "nullifyingPaths": [
                  65,
                  84
                ],
                "nullificationCount": 2,
                "owner": {
                  "id": 85,
                  "name": "msg",
                  "nodeType": "Identifier",
                  "overloadedDeclarations": [],
                  "referencedDeclaration": 4294967281,
                  "src": "892:3:1",
                  "typeDescriptions": {
                    "typeIdentifier": "t_magic_message",
                    "typeString": "msg"
                  }
                },
                "isOwned": true
              },
              "id": 8,
              "isWhole": false,
              "isPartitioned": true,
              "name": "balances[msg]",
              "isPartitionedReason": [
                "Incremented and marked as unknown"
              ],
              "nullifyingPaths": [
                84
              ],
              "nullificationCount": 1
            }
          },
          "isModified": true,
          "isOwned": true
        }
      },
      "onChainKeyRegistry": true
    }
  ],
  "errorType": null,
  "errorMessage": null,
  "warningMessages": [
    "Non-secret parameter amount used to assign secret variable balances",
    "Non-secret parameter amount used to assign secret variable balances"
  ]
}<|MERGE_RESOLUTION|>--- conflicted
+++ resolved
@@ -140,10 +140,7 @@
               ],
               "isWhole": false,
               "isPartitioned": true,
-<<<<<<< HEAD
-=======
               "isNullified": true,
->>>>>>> 01d2d828
               "nullifyingPaths": [
                 65,
                 84
@@ -501,10 +498,7 @@
           ],
           "isWhole": false,
           "isPartitioned": true,
-<<<<<<< HEAD
-=======
           "isNullified": true,
->>>>>>> 01d2d828
           "nullifyingPaths": [
             65,
             84
@@ -644,10 +638,7 @@
               ],
               "isWhole": false,
               "isPartitioned": true,
-<<<<<<< HEAD
-=======
               "isNullified": true,
->>>>>>> 01d2d828
               "nullifyingPaths": [
                 65,
                 84
@@ -780,10 +771,7 @@
                 ],
                 "isWhole": false,
                 "isPartitioned": true,
-<<<<<<< HEAD
-=======
                 "isNullified": true,
->>>>>>> 01d2d828
                 "nullifyingPaths": [
                   65,
                   84
@@ -1049,10 +1037,7 @@
               ],
               "isWhole": false,
               "isPartitioned": true,
-<<<<<<< HEAD
-=======
               "isNullified": true,
->>>>>>> 01d2d828
               "nullifyingPaths": [
                 65,
                 84
@@ -1208,10 +1193,7 @@
               ],
               "isWhole": false,
               "isPartitioned": true,
-<<<<<<< HEAD
-=======
               "isNullified": true,
->>>>>>> 01d2d828
               "nullifyingPaths": [
                 65,
                 84
@@ -1342,10 +1324,7 @@
                 ],
                 "isWhole": false,
                 "isPartitioned": true,
-<<<<<<< HEAD
-=======
                 "isNullified": true,
->>>>>>> 01d2d828
                 "nullifyingPaths": [
                   65,
                   84
@@ -1533,10 +1512,7 @@
           ],
           "isWhole": false,
           "isPartitioned": true,
-<<<<<<< HEAD
-=======
           "isNullified": true,
->>>>>>> 01d2d828
           "nullifyingPaths": [
             65,
             84
@@ -1676,10 +1652,7 @@
               ],
               "isWhole": false,
               "isPartitioned": true,
-<<<<<<< HEAD
-=======
               "isNullified": true,
->>>>>>> 01d2d828
               "nullifyingPaths": [
                 65,
                 84
@@ -1835,10 +1808,7 @@
               ],
               "isWhole": false,
               "isPartitioned": true,
-<<<<<<< HEAD
-=======
               "isNullified": true,
->>>>>>> 01d2d828
               "nullifyingPaths": [
                 65,
                 84
@@ -1969,10 +1939,7 @@
                 ],
                 "isWhole": false,
                 "isPartitioned": true,
-<<<<<<< HEAD
-=======
                 "isNullified": true,
->>>>>>> 01d2d828
                 "nullifyingPaths": [
                   65,
                   84
